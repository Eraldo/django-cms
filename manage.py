--- conflicted
+++ resolved
@@ -156,42 +156,6 @@
                     'django.template.loaders.eggs.Loader',
                 )
             }
-<<<<<<< HEAD
-        ]
-
-    if DJANGO_1_6:
-        # South overrides the test command, thus insert it before better_test
-        INSTALLED_APPS.insert(0, 'south')
-        dynamic_configs['SOUTH_MIGRATION_MODULES'] = {
-            'cms': 'cms.south_migrations',
-            'menus': 'menus.south_migrations',
-            'djangocms_column': 'djangocms_column.migrations',
-            'djangocms_file': 'djangocms_file.migrations',
-            'djangocms_flash': 'djangocms_flash.migrations',
-            'djangocms_googlemap': 'djangocms_googlemap.migrations',
-            'djangocms_inherit': 'djangocms_inherit.migrations',
-            'djangocms_link': 'djangocms_link.migrations',
-            'djangocms_picture': 'djangocms_picture.migrations',
-            'djangocms_style': 'djangocms_style.migrations',
-            'djangocms_teaser': 'djangocms_teaser.migrations',
-            'djangocms_text_ckeditor': 'djangocms_text_ckeditor.migrations',
-            'djangocms_video': 'djangocms_video.migrations',
-            'meta': 'cms.test_utils.project.pluginapp.plugins.meta.south_migrations',
-            'manytomany_rel': 'cms.test_utils.project.pluginapp.plugins.manytomany_rel.south_migrations',
-            'fileapp': 'cms.test_utils.project.fileapp.south_migrations',
-            'placeholderapp': 'cms.test_utils.project.placeholderapp.south_migrations',
-            'sampleapp': 'cms.test_utils.project.sampleapp.south_migrations',
-            'emailuserapp': 'cms.test_utils.project.emailuserapp.south_migrations',
-            'customuserapp': 'cms.test_utils.project.customuserapp.south_migrations',
-            'fakemlng': 'cms.test_utils.project.fakemlng.south_migrations',
-            'extra_context': 'cms.test_utils.project.pluginapp.plugins.extra_context.south_migrations',
-            'one_thing': 'cms.test_utils.project.pluginapp.plugins.one_thing.south_migrations',
-            'bunch_of_plugins': 'cms.test_utils.project.bunch_of_plugins.south_migrations',
-            'extensionapp': 'cms.test_utils.project.extensionapp.south_migrations',
-            'objectpermissionsapp': 'cms.test_utils.project.objectpermissionsapp.south_migrations',
-            'mti_pluginapp': 'cms.test_utils.project.mti_pluginapp.south_migrations',
-=======
->>>>>>> 23522562
         }
     ]}
 
@@ -220,14 +184,7 @@
     if 'test' in sys.argv:
         SESSION_ENGINE = "django.contrib.sessions.backends.cache"
     else:
-<<<<<<< HEAD
-        dynamic_configs['MIGRATION_MODULES'] = DjangoMigrationsFlag(
-            arg=app_manage.Flag('--migrate'),
-            default=False,
-        )
-=======
         SESSION_ENGINE = "django.contrib.sessions.backends.db"
->>>>>>> 23522562
 
     app_manage.main(
         ['cms', 'menus'],
@@ -412,13 +369,6 @@
         CMS_PLUGIN_CONTEXT_PROCESSORS=(),
         CMS_SITE_CHOICES_CACHE_KEY='CMS:site_choices',
         CMS_PAGE_CHOICES_CACHE_KEY='CMS:page_choices',
-<<<<<<< HEAD
-        SOUTH_TESTS_MIGRATE=app_manage.Config(
-            arg=app_manage.Flag('--migrate'),
-            default=False,
-        ),
-=======
->>>>>>> 23522562
         CMS_NAVIGATION_EXTENDERS=[
             ('cms.test_utils.project.sampleapp.menu_extender.get_nodes',
              'SampleApp Menu'),
