--- conflicted
+++ resolved
@@ -382,7 +382,29 @@
 - Pin Html5lib version to 0.999 until a current bug is fixed
 - Fix language chooser template
 
-<<<<<<< HEAD
+=== 3.0.15 (2015-09-01) ===
+
+- Relax html5lib versions
+- Fix redirect when deleting a page
+- Correct South migration error
+- Correct validation on numeric fields in modal popups
+- Exclude scssc from manifest
+- Remove unpublished pages from menu
+- Remove page from menu items for performance reason
+- Fix reachability of pages with expired ancestors
+- Don't try to modify an immutable QueryDict
+- Only attempt to delete cache keys if there are some to be deleted
+- Update documentation section
+- Fix language chooser template
+- Cast to int cache version
+- Fix extensions copy when using duplicate page/create page type
+
+=== 3.0.16 (Unreleased) ===
+
+- Fix JS error when using PageSelectWidget
+- Fix whitespace markup issues in draft mode
+- Detect plugin migrations layout in tests
+
 === 3.1 (2015-04-20) ===
 
 - Remove django-mptt in favor of django-treebeard
@@ -438,9 +460,25 @@
 
 - Fix placeholder cache invalidation under some circumstances
 - Update translations
-=======
-=== 3.0.15 (2015-09-01) ===
-
+
+=== 3.1.3 (2015-09-01) ===
+
+- Add missing migration
+- Exclude PageUser manager from migrations
+- Fix check for template instance in Django 1.8.x
+- Fix error in PageField for Django 1.8
+- Fix some Page tree bugs
+- Declare Django 1.6.9 dependency in setup.py
+- Make sure cache version returned is an int
+- Fix issue preventing migrations to run on a new database (django 1.8)
+- Fix get User model in 0010 migration
+- Fix support for unpublished language pages
+- Add documentation for plugins datamigration
+- Fix getting request in _show_placeholder_for_page on Django 1.8
+- Fix template inheritance order
+- Fix xframe options inheritance order
+- Fix placeholder inheritance order
+- Fix language chooser template
 - Relax html5lib versions
 - Fix redirect when deleting a page
 - Correct South migration error
@@ -454,11 +492,4 @@
 - Update documentation section
 - Fix language chooser template
 - Cast to int cache version
-- Fix extensions copy when using duplicate page/create page type
-
-=== 3.0.16 (Unreleased) ===
-
-- Fix JS error when using PageSelectWidget
-- Fix whitespace markup issues in draft mode
-- Detect plugin migrations layout in tests
->>>>>>> 7fa8c6ed
+- Fix extensions copy when using duplicate page/create page type