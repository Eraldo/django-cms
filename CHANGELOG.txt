--- conflicted
+++ resolved
@@ -163,12 +163,9 @@
   keeps the language.
 - language_chooser templatetag now only displays public languages, even when you are logged in as staff.
 - undo and redo functionality added in toolbar if django-reversion is installed.
-<<<<<<< HEAD
 - apphooks not multilingual anymore
 - page admin split in 3 different for basic, advanced and permissions
-=======
 - New show_editable_page_title templatetag to edit page title from the frontend
->>>>>>> d6894d35
 
 
 
