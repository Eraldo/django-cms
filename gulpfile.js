--- conflicted
+++ resolved
@@ -198,14 +198,10 @@
         'changeSettings',
         'disableToolbar',
         'dragndrop',
-<<<<<<< HEAD
-        'clipboard',
         'history',
-        'revertLive'
-=======
+        'revertLive',
         'narrowScreen',
         'clipboard'
->>>>>>> af45d98d
     ];
     var pre = ['setup'];
 
