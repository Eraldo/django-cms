--- conflicted
+++ resolved
@@ -93,19 +93,7 @@
             'djangocms_video',
             'djangocms_inherit',
             'djangocms_style',
-<<<<<<< HEAD
-            'cms.plugins.link',
-            'cms.plugins.snippet',
-=======
             'djangocms_link',
-            'cms.plugins.picture',
-            'cms.plugins.file',
-            'cms.plugins.flash',
-            'cms.plugins.googlemap',
-            'cms.plugins.teaser',
-            'cms.plugins.video',
-            'cms.plugins.inherit',
->>>>>>> 8450027c
             'cms.test_utils.project.sampleapp',
             'cms.test_utils.project.placeholderapp',
             'cms.test_utils.project.pluginapp.plugins.manytomany_rel',
