from django import template
from django.core.cache import cache
from django.core.mail import send_mail, mail_managers
from django.contrib.sites.models import Site
from django.utils.safestring import mark_safe
from django.utils.translation import ugettext_lazy as _
from django.conf import settings as django_settings
from cms.exceptions import NoHomeFound
from cms import settings
from cms.models import Page
from cms.utils.moderator import get_cmsplugin_queryset, get_page_queryset, get_title_queryset
from cms.utils.plugin import render_plugins_for_context
from cms.utils import get_language_from_request,\
    get_extended_navigation_nodes, find_children, \
    cut_levels, find_selected, mark_descendants
from cms.utils import navigation
from cms.utils.i18n import get_fallback_languages
from django.template.loader import render_to_string
from cms.plugin_pool import plugin_pool
from django.template.defaultfilters import title


register = template.Library()

def get_site_id(site):
    if site:
        if isinstance(site, Site):
            site_id = site.id
        elif isinstance(site, int):
            site_id = site
        else:
            site_id = settings.SITE_ID
    else:
        site_id = settings.SITE_ID
    return site_id

def show_menu(context, from_level=0, to_level=100, extra_inactive=0, extra_active=100, template="cms/menu.html", next_page=None, root_id=None):
    """
    render a nested list of all children of the pages
    from_level: is the start level
    to_level: is the max level rendered
    render_children: if set to True will render all not direct ascendants too
    """
    try:
        # If there's an exception (500), default context_processors may not be called.
        request = context['request']
    except KeyError:
        return {'template': 'cms/content.html'}
    page_queryset = get_page_queryset(request)
    site = Site.objects.get_current()
    lang = get_language_from_request(request)
    current_page = request.current_page
    if current_page == "dummy":
        context.update({'children':[],
                    'template':template,
                    'from_level':from_level,
                    'to_level':to_level,
                    'extra_inactive':extra_inactive,
                    'extra_active':extra_active})
        return context
    if hasattr(current_page, "home_pk_cache"):
        home_pk = current_page.home_pk_cache
    else:
        try:
            home_pk = page_queryset.get_home(site).pk
        except NoHomeFound:
            home_pk = 0
    if not next_page: #new menu... get all the data so we can save a lot of queries
        
        children = []
        ancestors = []
        alist = None
        if current_page:
            alist = current_page.get_ancestors().values_list('id', 'soft_root')
        if not alist:  # == None:# maybe the active node is in an extender?
            alist = []
            extenders = page_queryset.published().filter(in_navigation=True, 
                                                        site=site, 
                                                        level__lte=to_level)
            extenders = extenders.exclude(navigation_extenders__isnull=True).exclude( navigation_extenders__exact="")
            for ext in extenders:
                ext.childrens = []
                ext.ancestors_ascending = []
                get_extended_navigation_nodes(request, 100, [ext], ext.level, 100, 100, False, ext.navigation_extenders)
                if hasattr(ext, "ancestor"):
                    alist = list(ext.get_ancestors().values_list('id', 'soft_root'))
                    alist = [(ext.pk, ext.soft_root)] + alist
                    break
        filters = {'in_navigation' : True, 
                   'site' : site,
                   'level__lte' : to_level}
        #check the ancestors for softroots
        soft_root_pk = None
        for p in alist:
            ancestors.append(p[0])
            if p[1]:
                soft_root_pk = p[0]
        #modify filters if we don't start from the root
        root_page = None
        if root_id:
            try:
                root_page = page_queryset.get(reverse_id=root_id, site=site)
            except:
                send_missing_mail(root_id, request)
        else:
            if current_page and current_page.soft_root:
                root_page = current_page
                soft_root_pk = current_page.pk
            elif soft_root_pk:
                root_page = page_queryset.get(pk=soft_root_pk)
        if root_page:
            if isinstance(root_page, int):
                root_page = page_queryset.get(pk=root_page)
            if isinstance(root_page, Page):
                root_page = page_queryset.get(pk=root_page.id)
            elif isinstance(root_page, unicode):
                root_page = page_queryset.get(reverse_id=root_page, site=site)
            filters['tree_id'] = root_page.tree_id
            filters['lft__gt'] = root_page.lft
            filters['rght__lt'] = root_page.rght
            filters['level__lte'] = root_page.level + to_level
            db_from_level = root_page.level + from_level
        else:
            db_from_level = from_level
        if settings.CMS_HIDE_UNTRANSLATED:
            filters['title_set__language'] = lang
        if not request.user.is_authenticated():
            filters['menu_login_required'] = False
        pages = page_queryset.published().filter(**filters).order_by('tree_id', 
                                                                    'parent', 
                                                                    'lft')
        pages = list(pages)
        if root_page:
            pages = [root_page] + pages
        all_pages = pages[:]
        root_level = getattr(root_page, 'level', None)
        ids = []
        current = None
        for page in pages:# build the tree
            if current_page and current_page.pk == page.pk:
                current = page
            if page.level >= db_from_level:
                ids.append(page.pk)
            if page.level == 0 or page.level == root_level:
                if page.parent_id:
                    page.get_cached_ancestors()
                else:
                    page.ancestors_ascending = []
                page.home_pk_cache = home_pk
                page.menu_level = 0 - from_level
                page.childrens = []
                children.append(page)
                if page.pk == soft_root_pk:
                    page.soft_root = False #ugly hack for the recursive function
                if current_page and not current_page.navigation_extenders:
                    pk = current_page.pk
                else:
                    pk = -1
                find_children(page, pages, extra_inactive, extra_active, ancestors, pk, request=request, to_levels=to_level)
                if page.pk == soft_root_pk:
                    page.soft_root = True
        if db_from_level > 0:
            children = cut_levels(children, db_from_level)
        titles = list(get_title_queryset(request).filter(page__in=ids, language=lang))
        for page in all_pages:# add the title and slugs and some meta data
            for title in titles:
                if title.page_id == page.pk:
                    if not hasattr(page, "title_cache"):
                        page.title_cache = {}
                    page.title_cache[title.language] = title
                    ids.remove(page.pk)
            if current_page and page.pk == current_page.pk and not getattr(current, 'ancestor', False):
                    page.selected = True
                    if hasattr(page, "childrens"):
                        mark_descendants(page.childrens)
            if page.pk in ancestors:
                page.ancestor = True
            if current_page and page.parent_id == current_page.parent_id and not page.pk == current_page.pk and not getattr(current, 'ancestor', False):
                page.sibling = True
        if ids:
            fallbacks = get_fallback_languages(lang)
            for l in fallbacks:
                titles = list(get_title_queryset(request).filter(page__in=ids, language=l))
                for page in all_pages:# add the title and slugs and some meta data
                    for title in titles:
                        if title.page_id == page.pk:
                            if not hasattr(page, "title_cache"):
                                page.title_cache = {}
                            page.title_cache[title.language] = title
                            ids.remove(page.pk)
                if not ids:
                    break
        children = navigation.handle_navigation_manipulators(children, request)
    else:
        children = next_page.childrens
    context.update({'children':children,
                    'template':template,
                    'from_level':from_level,
                    'to_level':to_level,
                    'extra_inactive':extra_inactive,
                    'extra_active':extra_active})
    return context
show_menu = register.inclusion_tag('cms/dummy.html', takes_context=True)(show_menu)


def show_menu_below_id(context, root_id=None, from_level=0, to_level=100, extra_inactive=0, extra_active=100, template_file="cms/menu.html", next_page=None):
    return show_menu(context, from_level, to_level, extra_inactive, extra_active, template_file, next_page, root_id=root_id)
register.inclusion_tag('cms/dummy.html', takes_context=True)(show_menu_below_id)


def show_sub_menu(context, levels=100, template="cms/sub_menu.html"):
    """Get the root page of the current page and 
    render a nested list of all root's children pages"""
    request = context['request']
    page_queryset = get_page_queryset(request)
    
    lang = get_language_from_request(request)
    site = Site.objects.get_current()
    children = []
    page = request.current_page
    if page == "dummy":
        context.update({'children':[],
                        'template':template,
                        'from_level':0,
                        'to_level':0,
                        'extra_inactive':0,
                        'extra_active':0
                        })
        return context
    
    if page:
        page.get_cached_ancestors()
        # this is not required anymore, sice home_pk_cache is a getter 
        #if not hasattr(page, "home_pk_cache"):
        #    page.home_pk_cache = page_queryset.get_home(site).pk
        filters = {'in_navigation':True, 
                  'lft__gt':page.lft, 
                  'rght__lt':page.rght, 
                  'tree_id':page.tree_id, 
                  'level__lte':page.level+levels, 
                  'site':site}
        if settings.CMS_HIDE_UNTRANSLATED:
            filters['title_set__language'] = lang
        if not request.user.is_authenticated():
            filters['menu_login_required'] = False
        pages = page_queryset.published().filter(**filters)
       
        ids = []
        pages = list(pages)
        all_pages = pages[:]
        
        page.childrens = []
        for p in pages:
            p.descendant  = True
            ids.append(p.pk)
        page.selected = True
        page.menu_level = -1
        was_soft_root = False
        if page.soft_root:
            was_soft_root = True
            page.soft_root = False
        find_children(page, pages, levels, levels, [], page.pk, request=request)
        if was_soft_root:
            page.soft_root = True
        children = page.childrens
        titles = get_title_queryset(request).filter(page__in=ids, language=lang)
        for p in all_pages:# add the title and slugs and some meta data
            for title in titles:
                if title.page_id == p.pk:
                    if not hasattr(page, "title_cache"):
                        page.title_cache = {}
                    page.title_cache[title.language] = title
        from_level = page.level
        to_level = page.level+levels
        extra_active = extra_inactive = levels
    else:
        extenders = page_queryset.published().filter(in_navigation=True, site=site)
        extenders = extenders.exclude(navigation_extenders__isnull=True).exclude(navigation_extenders__exact="")
        children = []
        from_level = 0
        to_level = 0
        extra_active = 0
        extra_inactive = 0
        for ext in extenders:
            ext.childrens = []
            ext.ancestors_ascending = []
            nodes = get_extended_navigation_nodes(request, 100, [ext], ext.level, 100, levels, False, ext.navigation_extenders)
            if hasattr(ext, "ancestor"):
                selected = find_selected(nodes)
                if selected:
                    children = selected.childrens
                    from_level = selected.level
                    to_level =  from_level+levels
                    extra_active = extra_inactive = levels
    children = navigation.handle_navigation_manipulators(children, request)
    context.update({'children':children,
                    'template':template,
                    'from_level':from_level,
                    'to_level':to_level,
                    'extra_inactive':extra_inactive,
                    'extra_active':extra_active})
    return context
show_sub_menu = register.inclusion_tag('cms/dummy.html',
                                       takes_context=True)(show_sub_menu)
                                            

def show_breadcrumb(context, start_level=0, template="cms/breadcrumb.html"):
    request = context['request']
    page_queryset = get_page_queryset(request)
    title_queryset = get_title_queryset(request) 
    
    page = request.current_page
    if page == "dummy":
        context.update({
            'ancestors': [],
            'template': template,
        })
        return context
    lang = get_language_from_request(request)
    if page and not page.navigation_extenders:
        ancestors = ancestors_from_page(page, page_queryset, title_queryset, lang)
    else:
        site = Site.objects.get_current()
        ancestors = []
        extenders = page_queryset.published().filter(in_navigation=True, site=site)
        extenders = extenders.exclude(navigation_extenders__isnull=True).exclude(navigation_extenders__exact="")
        for ext in extenders:
            ext.childrens = []
            ext.ancestors_ascending = []
            nodes = get_extended_navigation_nodes(request, 100, [ext], ext.level, 100, 0, False, ext.navigation_extenders)
            if hasattr(ext, "ancestor"):
                selected = find_selected(nodes)
                if selected:
                    ancestors = list(ext.get_ancestors()) + [ext]
                    home = page_queryset.get_home()
                    if ancestors and ancestors[0].pk != home.pk: 
                        ancestors = [home] + ancestors
                    ids = []
                    for anc in ancestors:
                        ids.append(anc.pk)
                    titles = title_queryset.filter(page__in=ids, language=lang)
                    ancs = []
                    for anc in ancestors:
                        anc.home_pk_cache = home.pk
                        anc.ancestors_ascending = ancs[:]
                        ancs += [anc]
                        for title in titles:
                            if title.page_id == anc.pk:
                                if not hasattr(anc, "title_cache"):
                                    anc.title_cache = {}
                                anc.title_cache[title.language] = title
                    ancestors = ancestors + selected.ancestors_ascending[1:] + [selected]
        if not ancestors and page:
            ancestors = ancestors_from_page(page, page_queryset, title_queryset, lang)
    context.update({'ancestors':ancestors,
                    'template': template})
    return context
show_breadcrumb = register.inclusion_tag('cms/dummy.html',
                                         takes_context=True)(show_breadcrumb)
                                         
def ancestors_from_page(page, page_queryset, title_queryset, lang):
    ancestors = list(page.get_cached_ancestors())
    ancestors.append(page)
    home = page_queryset.get_home()
    if ancestors and ancestors[0].pk != home.pk: 
        ancestors = [home] + ancestors
    ids = [page.pk]
    for anc in ancestors:
        ids.append(anc.pk)
    titles = title_queryset.filter(page__in=ids, language=lang)
    for anc in ancestors:
        anc.home_pk_cache = home.pk 
        for title in titles:
            if title.page_id == anc.pk:
                if not hasattr(anc, "title_cache"):
                    anc.title_cache = {}
                anc.title_cache[title.language] = title
    for title in titles:
        if title.page_id == page.pk:
            if not hasattr(page, "title_cache"):
                page.title_cache = {}
            page.title_cache[title.language] = title
    return ancestors
            
def has_permission(page, request):
    return page.has_change_permission(request)
register.filter(has_permission)


def send_missing_mail(reverse_id, request):
    site = Site.objects.get_current()
    mail_managers(_('Reverse ID not found on %(domain)s') % {'domain':site.domain},
                   _("A page_id_url template tag didn't found a page with the reverse_id %(reverse_id)s\n"
                     "The url of the page was: http://%(host)s%(path)s")
                     % {'reverse_id':reverse_id, 'host':site.domain, 'path':request.path}, 
                   fail_silently=True)

def page_id_url(context, reverse_id, lang=None, site=None):
    """
    Show the url of a page with a reverse id in the right language
    This is mostly used if you want to have a static link in a template to a page
    """
    site_id = get_site_id(site)
    request = context.get('request', False)
    if not request:
        return {'content':''}

    if request.current_page == "dummy":
        return {'content': ''}
    
    if lang is None:
        lang = get_language_from_request(request)
    key = 'page_id_url_pid:'+str(reverse_id)+'_l:'+str(lang)+'_site:'+str(site_id)+'_type:absolute_url'
    url = cache.get(key)
    if not url:
        try:
            page = get_page_queryset(request).get(reverse_id=reverse_id,site=site_id)
            url = page.get_absolute_url(language=lang)
            cache.set(key, url, settings.CMS_CONTENT_CACHE_DURATION)
        except:
            send_missing_mail(reverse_id, request)
        
    if url:
        return {'content':url}
    return {'content':''}
page_id_url = register.inclusion_tag('cms/content.html', takes_context=True)(page_id_url)


def page_language_url(context, lang):
    """
    Displays the url of the current page in the defined language.
    You can set a language_changer function with the set_language_changer function in the utils.py if there is no page.
    This is needed if you have slugs in more than one language.
    """
    if not 'request' in context:
        return ''
    
    request = context['request']
    page = request.current_page
    if page == "dummy":
        return ''
    if hasattr(request, "_language_changer"):
        url = "/%s" % lang + request._language_changer(lang)
    else:
        try:
            url = "/%s" % lang + page.get_absolute_url(language=lang, fallback=False)
        except:
            url = "/%s/" % lang 
    if url:
        return {'content':url}
    return {'content':''}
page_language_url = register.inclusion_tag('cms/content.html', takes_context=True)(page_language_url)


def language_chooser(context, template="cms/language_chooser.html"):
    """
    Displays a language chooser
    """
    if not 'request' in context:
        return ''
    
    request = context['request']
    languages = []
    for lang in settings.CMS_LANGUAGES:
        if lang[0] in settings.CMS_FRONTEND_LANGUAGES:
            languages.append(lang)
    lang = get_language_from_request(request, request.current_page)
    context.update(locals())
    return context
language_chooser = register.inclusion_tag('cms/dummy.html', takes_context=True)(language_chooser)

def do_placeholder(parser, token):
    error_string = '%r tag requires at least 1 and accepts at most 2 arguments' % token.contents[0]
    try:
        # split_contents() knows not to split quoted strings.
        bits = token.split_contents()
    except ValueError:
        raise template.TemplateSyntaxError(error_string)
    if len(bits) == 2:
        #tag_name, name
        return PlaceholderNode(bits[1])
    elif len(bits) == 3:
        #tag_name, name, theme
        return PlaceholderNode(bits[1], bits[2])
    else:
        raise template.TemplateSyntaxError(error_string)

class PlaceholderNode(template.Node):
    """This template node is used to output page content and
    is also used in the admin to dynamicaly generate input fields.
    
    eg: {% placeholder content-type-name page-object widget-name %}
    
    Keyword arguments:
    name -- the name of the placeholder
    theme -- additional theme attribute string which gets added to the context
    """
    def __init__(self, name, theme=None):
        self.name = "".join(name.lower().split('"'))
        self.theme = theme

    def render(self, context):
        if context.get('display_placeholder_names_only'):
            return "<!-- PlaceholderNode: %s -->" % self.name
        if not 'request' in context:
            return ''
        l = get_language_from_request(context['request'])
        request = context['request']
        
        page = request.current_page
        if page == "dummy":
            return ""
<<<<<<< HEAD
        plugins = get_cmsplugin_queryset(request).filter(page=page, language=l, placeholder__iexact=self.name, parent__isnull=True).order_by('position').select_related()
        if settings.CMS_PLACEHOLDER_CONF and self.name in settings.CMS_PLACEHOLDER_CONF:
            if "extra_context" in settings.CMS_PLACEHOLDER_CONF[self.name]:
                context.update(settings.CMS_PLACEHOLDER_CONF[self.name]["extra_context"])
        if self.theme:
            # this may overwrite previously defined key [theme] from settings.CMS_PLACEHOLDER_CONF
            context.update({'theme': self.theme,})
        c = ""
        edit = False
        if ("edit" in request.GET or request.session.get("cms_edit", False)) and 'cms.middleware.toolbar.ToolbarMiddleware' in django_settings.MIDDLEWARE_CLASSES and request.user.is_staff and request.user.is_authenticated:
            edit = True
        
        if edit:
            installed_plugins = plugin_pool.get_all_plugins(self.name)
            name = self.name
            if settings.CMS_PLACEHOLDER_CONF and self.name in settings.CMS_PLACEHOLDER_CONF:
                if "name" in settings.CMS_PLACEHOLDER_CONF[self.name]:
                    name = settings.CMS_PLACEHOLDER_CONF[self.name]['name']
            name = title(name)
            c += render_to_string("cms/toolbar/add_plugins.html", {'installed_plugins':installed_plugins,
                                                                   'language':request.LANGUAGE_CODE,
                                                                   'placeholder_name':name,
                                                                   'placeholder':self.name,
                                                                   'page':page})
        for plugin in plugins:
            c += plugin.render_plugin(context, self.name, edit=edit)                
        return c
=======
        return render_plugins_for_context(self.name, page, context, self.theme)
# NOTE: refactored to use a common utility function
#        plugins = get_cmsplugin_queryset(request).filter(page=page, language=l, placeholder__iexact=self.name, parent__isnull=True).order_by('position').select_related()
#        if settings.CMS_PLACEHOLDER_CONF and self.name in settings.CMS_PLACEHOLDER_CONF:
#            if "extra_context" in settings.CMS_PLACEHOLDER_CONF[self.name]:
#                context.update(settings.CMS_PLACEHOLDER_CONF[self.name]["extra_context"])
#        if self.theme:
#            # this may overwrite previously defined key [theme] from settings.CMS_PLACEHOLDER_CONF
#            context.update({'theme': self.theme,})
#        c = ""
#        for plugin in plugins:
#            c += plugin.render_plugin(context, self.name)
#        return c
>>>>>>> bafedce7
        
    def __repr__(self):
        return "<Placeholder Node: %s>" % self.name

register.tag('placeholder', do_placeholder)

def do_page_attribute(parser, token):
    error_string = '%r tag requires one argument' % token.contents[0]
    try:
        # split_contents() knows not to split quoted strings.
        bits = token.split_contents()
    except ValueError:
        raise template.TemplateSyntaxError(error_string)
    if len(bits) == 2:
        #tag_name, name
        return PageAttributeNode(bits[1])
    else:
        raise template.TemplateSyntaxError(error_string)

class PageAttributeNode(template.Node):
    """This template node is used to output attribute from page such
    as its title and slug.

    eg: {% page_attribute field-name %}

    Keyword arguments:
    field-name -- the name of the field to output. One of "title",
    "slug", "meta_description" or "meta_keywords" -- Use without qoutes!
    """
    def __init__(self, name):
        self.name = name.lower()

    def render(self, context):
        if not 'request' in context:
            return ''
        lang = get_language_from_request(context['request'])
        request = context['request']
        page = request.current_page
        if page == "dummy":
            return ''
        if page and self.name in ["title", "slug", "meta_description", "meta_keywords", "page_title", "menu_title"]:
            f = getattr(page, "get_"+self.name)
            return f(language=lang, fallback=True)
        else:
            return ''
        
    def __repr__(self):
        return "<PageAttribute Node: %s>" % self.name

register.tag('page_attribute', do_page_attribute)

def clean_admin_list_filter(cl, spec):
    """
    used in admin to display only these users that have actually edited a page and not everybody
    """
    choices = sorted(list(spec.choices(cl)), key=lambda k: k['query_string'])
    query_string = None
    unique_choices = []
    for choice in choices:
        if choice['query_string'] != query_string:
            unique_choices.append(choice)
            query_string = choice['query_string']
    return {'title': spec.title(), 'choices' : unique_choices}
clean_admin_list_filter = register.inclusion_tag('admin/filter.html')(clean_admin_list_filter)


def show_placeholder_by_id(context, placeholder_name, reverse_id, lang=None, site=None):
    """
    Show the content of a page with a placeholder name and a reverse id in the right language
    This is mostly used if you want to have static content in a template of a page (like a footer)
    """
    request = context.get('request', False)
    site_id = get_site_id(site)
    
    if not request:
        return {'content':''}
    if lang is None:
        lang = get_language_from_request(request)
    key = 'show_placeholder_by_id_pid:'+reverse_id+'_placeholder:'+placeholder_name+'_site:'+str(site_id)+'_l:'+str(lang)
    content = cache.get(key)
    if not content:
        try:
            page = get_page_queryset(request).get(reverse_id=reverse_id, site=site_id)
        except:
            if settings.DEBUG:
                raise
            else:
                site = Site.objects.get_current()
                send_mail(_('Reverse ID not found on %(domain)s') % {'domain':site.domain},
                          _("A show_placeholder_by_id template tag didn't found a page with the reverse_id %(reverse_id)s\n"
                            "The url of the page was: http://%(host)s%(path)s") %
                            {'reverse_id':reverse_id, 'host':request.host, 'path':request.path},
                          settings.DEFAULT_FROM_EMAIL,
                          settings.MANAGERS,
                          fail_silently=True)
                return {'content':''}
        plugins = get_cmsplugin_queryset(request).filter(page=page, language=lang, placeholder__iexact=placeholder_name, parent__isnull=True).order_by('position').select_related()
        content = ""
        for plugin in plugins:
            content += plugin.render_plugin(context, placeholder_name)

    cache.set(key, content, settings.CMS_CONTENT_CACHE_DURATION)

    if content:
        return {'content':mark_safe(content)}
    return {'content':''}
show_placeholder_by_id = register.inclusion_tag('cms/content.html', takes_context=True)(show_placeholder_by_id)<|MERGE_RESOLUTION|>--- conflicted
+++ resolved
@@ -510,35 +510,6 @@
         page = request.current_page
         if page == "dummy":
             return ""
-<<<<<<< HEAD
-        plugins = get_cmsplugin_queryset(request).filter(page=page, language=l, placeholder__iexact=self.name, parent__isnull=True).order_by('position').select_related()
-        if settings.CMS_PLACEHOLDER_CONF and self.name in settings.CMS_PLACEHOLDER_CONF:
-            if "extra_context" in settings.CMS_PLACEHOLDER_CONF[self.name]:
-                context.update(settings.CMS_PLACEHOLDER_CONF[self.name]["extra_context"])
-        if self.theme:
-            # this may overwrite previously defined key [theme] from settings.CMS_PLACEHOLDER_CONF
-            context.update({'theme': self.theme,})
-        c = ""
-        edit = False
-        if ("edit" in request.GET or request.session.get("cms_edit", False)) and 'cms.middleware.toolbar.ToolbarMiddleware' in django_settings.MIDDLEWARE_CLASSES and request.user.is_staff and request.user.is_authenticated:
-            edit = True
-        
-        if edit:
-            installed_plugins = plugin_pool.get_all_plugins(self.name)
-            name = self.name
-            if settings.CMS_PLACEHOLDER_CONF and self.name in settings.CMS_PLACEHOLDER_CONF:
-                if "name" in settings.CMS_PLACEHOLDER_CONF[self.name]:
-                    name = settings.CMS_PLACEHOLDER_CONF[self.name]['name']
-            name = title(name)
-            c += render_to_string("cms/toolbar/add_plugins.html", {'installed_plugins':installed_plugins,
-                                                                   'language':request.LANGUAGE_CODE,
-                                                                   'placeholder_name':name,
-                                                                   'placeholder':self.name,
-                                                                   'page':page})
-        for plugin in plugins:
-            c += plugin.render_plugin(context, self.name, edit=edit)                
-        return c
-=======
         return render_plugins_for_context(self.name, page, context, self.theme)
 # NOTE: refactored to use a common utility function
 #        plugins = get_cmsplugin_queryset(request).filter(page=page, language=l, placeholder__iexact=self.name, parent__isnull=True).order_by('position').select_related()
@@ -552,7 +523,6 @@
 #        for plugin in plugins:
 #            c += plugin.render_plugin(context, self.name)
 #        return c
->>>>>>> bafedce7
         
     def __repr__(self):
         return "<Placeholder Node: %s>" % self.name
