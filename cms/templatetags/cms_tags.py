from django import template
from django.core.cache import cache
from django.core.mail import send_mail
from django.contrib.sites.models import Site
from django.utils.safestring import mark_safe
from django.utils.translation import ugettext_lazy as _
from cms.exceptions import NoHomeFound

from cms import settings
from cms.models import Page
from cms.utils.moderator import get_cmsplugin_queryset, get_page_queryset, get_title_queryset
from cms.utils import get_language_from_request,\
    get_extended_navigation_nodes, find_children, cut_levels, find_selected


register = template.Library()


def show_menu(context, from_level=0, to_level=100, extra_inactive=0, extra_active=100, template="cms/menu.html", next_page=None, root_id=None):
    """
    render a nested list of all children of the pages
    from_level: is the start level
    to_level: is the max level rendered
    render_children: if set to True will render all not direct ascendants too
    """
    request = context['request']
    page_queryset = get_page_queryset(request)
    
    site = Site.objects.get_current()
    lang = get_language_from_request(request)
    current_page = request.current_page
    if current_page == "dummy":
        context.update({'children':[],
                    'template':template,
                    'from_level':from_level,
                    'to_level':to_level,
                    'extra_inactive':extra_inactive,
                    'extra_active':extra_active})
        return context
    if hasattr(current_page, "home_pk_cache"):
        home_pk = current_page.home_pk_cache
    else:
<<<<<<< HEAD
        home_pk = page_queryset.get_home(site).pk
=======
        try:
            home_pk = PageModel.objects.get_home(site).pk
        except NoHomeFound:
            home_pk = 0
>>>>>>> dcd478c2
    if not next_page: #new menu... get all the data so we can save a lot of queries
        ids = []
        children = []
        ancestors = []
        if current_page:
            alist = current_page.get_ancestors().values_list('id', 'soft_root')
        else:# maybe the active node is in an extender?
            alist = []
            extenders = page_queryset.published().filter(in_navigation=True, 
                                                        site=site, 
                                                        level__lte=to_level)
            extenders = extenders.exclude(navigation_extenders__isnull=True).exclude( navigation_extenders__exact="")
            for ext in extenders:
                ext.childrens = []
                ext.ancestors_ascending = []
                get_extended_navigation_nodes(request, 100, [ext], ext.level, 100, 100, False, ext.navigation_extenders)
                if hasattr(ext, "ancestor"):
                    alist = list(ext.get_ancestors().values_list('id', 'soft_root'))
                    alist = [(ext.pk, ext.soft_root)] + alist
                    break
        filters = {'in_navigation' : True, 
                   'site' : site,
                   'level__lte' : to_level}
        #check the ancestors for softroots
        soft_root_pk = None
        for p in alist:
            ancestors.append(p[0])
            if p[1]:
                soft_root_pk = p[0]
        #modify filters if we don't start from the root
        root_page = None
        if root_id:
            try:
                root_page = page_queryset.get(reverse_id=root_id)
            except:
                send_missing_mail(root_id, request)
        else:
            if current_page and current_page.soft_root:
                root_page = current_page
                soft_root_pk = current_page.pk
            elif soft_root_pk:
                root_page = page_queryset.get(pk=soft_root_pk)
        if root_page:
            if isinstance(root_page, int):
                root_page = page_queryset.get(pk=root_page)
            if isinstance(root_page, PageModel):
                root_page = page_queryset.get(pk=root_page.id)
            elif isinstance(root_page, unicode):
                root_page = page_queryset.get(reverse_id=root_page)
            filters['tree_id'] = root_page.tree_id
            filters['lft__gt'] = root_page.lft
            filters['rght__lt'] = root_page.rght
            filters['level__lte'] = root_page.level + to_level
            db_from_level = root_page.level + from_level
        else:
            db_from_level = from_level
        if settings.CMS_HIDE_UNTRANSLATED:
            filters['title_set__language'] = lang
        pages = page_queryset.published().filter(**filters).order_by('tree_id', 
                                                                    'parent', 
                                                                    'lft')
        
        pages = list(pages)
        if root_page:
            pages = [root_page] + pages
        all_pages = pages[:]
        root_level = getattr(root_page, 'level', None)
        for page in pages:# build the tree
            if page.level >= db_from_level:
                ids.append(page.pk)
            if page.level == 0 or page.level == root_level:
                if page.parent_id:
                    page.get_cached_ancestors()
                else:
                    page.ancestors_ascending = []
                page.home_pk_cache = home_pk
                page.menu_level = 0 - from_level
                page.childrens = []
                children.append(page)
                if page.pk == soft_root_pk:
                    page.soft_root = False #ugly hack for the recursive function
                if current_page:
                    pk = current_page.pk
                else:
                    pk = -1
                find_children(page, pages, extra_inactive, extra_active, ancestors, pk, request=request, to_levels=to_level)
                if page.pk == soft_root_pk:
                    page.soft_root = True
        if db_from_level > 0:
            children = cut_levels(children, db_from_level)
        titles = list(get_title_queryset(request).filter(page__in=ids, language=lang))
        for page in all_pages:# add the title and slugs and some meta data
            for title in titles:
                if title.page_id == page.pk:
                    page.title_cache = title
                    #titles.remove(title)
            if page.pk in ancestors:
                page.ancestor = True
            if current_page and page.parent_id == current_page.parent_id and not page.pk == current_page.pk:
                page.sibling = True
    else:
        children = next_page.childrens
    context.update({'children':children,
                    'template':template,
                    'from_level':from_level,
                    'to_level':to_level,
                    'extra_inactive':extra_inactive,
                    'extra_active':extra_active})
    return context
show_menu = register.inclusion_tag('cms/dummy.html', takes_context=True)(show_menu)


def show_menu_below_id(context, root_id=None, from_level=0, to_level=100, extra_inactive=0, extra_active=100, template_file="cms/menu.html", next_page=None):
    return show_menu(context, from_level, to_level, extra_inactive, extra_active, template_file, next_page, root_id=root_id)
register.inclusion_tag('cms/dummy.html', takes_context=True)(show_menu_below_id)


def show_sub_menu(context, levels=100, template="cms/sub_menu.html"):
    """Get the root page of the current page and 
    render a nested list of all root's children pages"""
    request = context['request']
    page_queryset = get_page_queryset(request)
    
    lang = get_language_from_request(request)
    site = Site.objects.get_current()
    children = []
    page = request.current_page
    if page == "dummy":
        context.update({'children':[],
                        'template':template,
                        'from_level':0,
                        'to_level':0,
                        'extra_inactive':0,
                        'extra_active':0
                        })
        return context
    
    if page:
        page.get_cached_ancestors()
        if not hasattr(page, "home_pk_cache"):
            page.home_pk_cache = page_queryset.get_home(site).pk
        filters = {'in_navigation':True, 
                  'lft__gt':page.lft, 
                  'rght__lt':page.rght, 
                  'tree_id':page.tree_id, 
                  'level__lte':page.level+levels, 
                  'site':site}
        if settings.CMS_HIDE_UNTRANSLATED:
            filters['title_set__language'] = lang
        pages = page_queryset.published().filter(**filters)
        ids = []
        pages = list(pages)
        all_pages = pages[:]
        
        page.childrens = []
        for p in pages:
            p.descendant  = True
            ids.append(p.pk)
        page.selected = True
        page.menu_level = -1
        was_soft_root = False
        if page.soft_root:
            was_soft_root = True
            page.soft_root = False
        find_children(page, pages, levels, levels, [], page.pk, request=request)
        if was_soft_root:
            page.soft_root = True
        children = page.childrens
        titles = get_title_queryset(request).filter(page__in=ids, language=lang)
        for p in all_pages:# add the title and slugs and some meta data
            for title in titles:
                if title.page_id == p.pk:
                    p.title_cache = title
        from_level = page.level
        to_level = page.level+levels
        extra_active = extra_inactive = levels
    else:
        extenders = page_queryset.published().filter(in_navigation=True, site=site)
        extenders = extenders.exclude(navigation_extenders__isnull=True).exclude(navigation_extenders__exact="")
        children = []
        from_level = 0
        to_level = 0
        extra_active = 0
        extra_inactive = 0
        for ext in extenders:
            ext.childrens = []
            ext.ancestors_ascending = []
            nodes = get_extended_navigation_nodes(request, 100, [ext], ext.level, 100, levels, False, ext.navigation_extenders)
            if hasattr(ext, "ancestor"):
                selected = find_selected(nodes)
                if selected:
                    children = selected.childrens
                    from_level = selected.level
                    to_level =  from_level+levels
                    extra_active = extra_inactive = levels
    
    context.update({'children':children,
                    'template':template,
                    'from_level':from_level,
                    'to_level':to_level,
                    'extra_inactive':extra_inactive,
                    'extra_active':extra_active})
    return context
show_sub_menu = register.inclusion_tag('cms/dummy.html',
                                       takes_context=True)(show_sub_menu)
                                            

def show_breadcrumb(context, start_level=0, template="cms/breadcrumb.html"):
    request = context['request']
    page_queryset = get_page_queryset(request)
    title_queryset = get_title_queryset(request) 
    
    page = request.current_page
    if page == "dummy":
        context.update({'ancestors':[]})
        return context
    lang = get_language_from_request(request)
    if page:
        ancestors = list(page.get_ancestors())
        ancestors.append(page)
        home = page_queryset.get_home()
        if ancestors and ancestors[0].pk != home.pk: 
            ancestors = [home] + ancestors
        ids = [page.pk]
        for anc in ancestors:
            ids.append(anc.pk)
        titles = title_queryset.filter(page__in=ids, language=lang)
        for anc in ancestors:
            anc.home_pk_cache = home.pk 
            for title in titles:
                if title.page_id == anc.pk:
                    anc.title_cache = title
        for title in titles:
            if title.page_id == page.pk:
                page.title_cache = title
    else:
        site = Site.objects.get_current()
        ancestors = []
        extenders = page_queryset.published().filter(in_navigation=True, site=site)
        extenders = extenders.exclude(navigation_extenders__isnull=True).exclude(navigation_extenders__exact="")
        for ext in extenders:
            ext.childrens = []
            ext.ancestors_ascending = []
            nodes = get_extended_navigation_nodes(request, 100, [ext], ext.level, 100, 0, False, ext.navigation_extenders)
            if hasattr(ext, "ancestor"):
                selected = find_selected(nodes)
                if selected:
                    ancestors = list(ext.get_ancestors()) + [ext]
                    home = page_queryset.get_home()
                    if ancestors and ancestors[0].pk != home.pk: 
                        ancestors = [home] + ancestors
                    ids = []
                    for anc in ancestors:
                        ids.append(anc.pk)
                    titles = title_queryset.filter(page__in=ids, language=lang)
                    ancs = []
                    for anc in ancestors:
                        anc.home_pk_cache = home.pk
                        anc.ancestors_ascending = ancs[:]
                        ancs += [anc]
                        for title in titles:
                            if title.page_id == anc.pk:
                                anc.title_cache = title
                    ancestors = ancestors + selected.ancestors_ascending[1:] + [selected]
    context.update({'ancestors':ancestors})
    return context
show_breadcrumb = register.inclusion_tag('cms/dummy.html',
                                         takes_context=True)(show_breadcrumb)

def has_permission(page, request):
    return page.has_change_permission(request)
register.filter(has_permission)


def send_missing_mail(reverse_id, request):
    site = Site.objects.get_current()
    send_mail(_('Reverse ID not found on %(domain)s') % {'domain':site.domain},
                  _("A page_id_url template tag didn't found a page with the reverse_id %(reverse_id)s\n"
                    "The url of the page was: http://%(host)s%(path)s")
                    % {'reverse_id':reverse_id, 'host':site.domain, 'path':request.path},
                  settings.DEFAULT_FROM_EMAIL,
                  settings.MANAGERS, 
                  fail_silently=True)

def page_id_url(context, reverse_id, lang=None):
    """
    Show the url of a page with a reverse id in the right language
    This is mostly used if you want to have a static link in a template to a page
    """
    request = context.get('request', False)
    if not request:
        return {'content':''}
    
    if lang is None:
        lang = get_language_from_request(request)
    key = 'page_id_url_pid:'+str(reverse_id)+'_l:'+str(lang)+'_type:absolute_url'
    url = cache.get(key)
    if not url:
        try:
<<<<<<< HEAD
            page = get_page_queryset(request).get(reverse_id=reverse_id)
=======
            page = PageModel.objects.get(reverse_id=reverse_id)
            url = page.get_absolute_url(language=lang)
            cache.set(key, url, settings.CMS_CONTENT_CACHE_DURATION)
>>>>>>> dcd478c2
        except:
            send_missing_mail(reverse_id, request)
        
    if url:
        return {'content':url}
    return {'content':''}
page_id_url = register.inclusion_tag('cms/content.html', takes_context=True)(page_id_url)


def page_language_url(context, lang):
    """
    Displays the url of the current page in the defined language.
    You can set a language_changer function with the set_language_changer function in the utils.py if there is no page.
    This is needed if you have slugs in more than one language.
    """
    if not 'request' in context:
        return ''
    
    request = context['request']
    page = request.current_page
    if hasattr(request, "_language_changer"):
        url = "/%s" % lang + request._language_changer(lang)
    else:
        try:
            url = "/%s" % lang + page.get_absolute_url(language=lang, fallback=not settings.CMS_HIDE_UNTRANSLATED)
        except:
            url = "/%s/" % lang 
    if url:
        return {'content':url}
    return {'content':''}
page_language_url = register.inclusion_tag('cms/content.html', takes_context=True)(page_language_url)


def language_chooser(context, template="cms/language_chooser.html"):
    """
    Displays a language chooser
    """
    if not 'request' in context:
        return ''
    
    request = context['request']
    languages = settings.LANGUAGES
    lang = get_language_from_request(request, request.current_page)
    context.update(locals())
    return context
language_chooser = register.inclusion_tag('cms/dummy.html', takes_context=True)(language_chooser)

def do_placeholder(parser, token):
    error_string = '%r tag requires three arguments' % token.contents[0]
    try:
        # split_contents() knows not to split quoted strings.
        bits = token.split_contents()
    except ValueError:
        raise template.TemplateSyntaxError(error_string)
    if len(bits) == 2:
        #tag_name, name
        return PlaceholderNode(bits[1])
    elif len(bits) == 3:
        #tag_name, name, widget
        return PlaceholderNode(bits[1], bits[2])
    else:
        raise template.TemplateSyntaxError(error_string)

class PlaceholderNode(template.Node):
    """This template node is used to output page content and
    is also used in the admin to dynamicaly generate input fields.
    
    eg: {% placeholder content-type-name page-object widget-name %}
    
    Keyword arguments:
    content-type-name -- the content type you want to show/create
    page-object -- the page object
    widget-name -- the widget name you want into the admin interface. Take
        a look into pages.admin.widgets to see which widgets are available.
    """
    def __init__(self, name, plugins=None):
        self.name = name.lower()
        if plugins:
            self.plugins = plugins
        else:
            self.plugins = []
        

    def render(self, context):
        if not 'request' in context:
            return ''
        l = get_language_from_request(context['request'])
        request = context['request']
        
        page = request.current_page
        if page == "dummy":
            return ""
        plugins = get_cmsplugin_queryset(request).filter(page=page, language=l, placeholder__iexact=self.name, parent__isnull=True).order_by('position').select_related()
        if settings.CMS_PLACEHOLDER_CONF and self.name in settings.CMS_PLACEHOLDER_CONF:
            if "extra_context" in settings.CMS_PLACEHOLDER_CONF[self.name]:
                context.update(settings.CMS_PLACEHOLDER_CONF[self.name]["extra_context"])
        c = ""
        for plugin in plugins:
            c += plugin.render_plugin(context, self.name)
        return c
        
    def __repr__(self):
        return "<Placeholder Node: %s>" % self.name

register.tag('placeholder', do_placeholder)

def do_page_attribute(parser, token):
    error_string = '%r tag requires one argument' % token.contents[0]
    try:
        # split_contents() knows not to split quoted strings.
        bits = token.split_contents()
    except ValueError:
        raise template.TemplateSyntaxError(error_string)
    if len(bits) == 2:
        #tag_name, name
        return PageAttributeNode(bits[1])
    else:
        raise template.TemplateSyntaxError(error_string)

class PageAttributeNode(template.Node):
    """This template node is used to output attribute from page such
    as its title and slug.
    
    eg: {% page attribute field-name %}
    
    Keyword arguments:
    field-name -- the name of the field to output. One of "title",
    "slug", "meta_description" or "meta_keywords"
    """
    def __init__(self, name):
        self.name = name.lower()

    def render(self, context):
        if not 'request' in context:
            return ''
        lang = get_language_from_request(context['request'])
        request = context['request']
        page = request.current_page
        if page == "dummy":
            return ''
        if page and self.name in ["title", "slug", "meta_description", "meta_keywords", "page_title", "menu_title"]:
            f = getattr(page, "get_"+self.name)
            return f(language=lang, fallback=True)
        else:
            return ''
        
    def __repr__(self):
        return "<PageAttribute Node: %s>" % self.name

register.tag('page_attribute', do_page_attribute)

def clean_admin_list_filter(cl, spec):
    """
    used in admin to display only these users that have actually edited a page and not everybody
    """
    choices = sorted(list(spec.choices(cl)), key=lambda k: k['query_string'])
    query_string = None
    unique_choices = []
    for choice in choices:
        if choice['query_string'] != query_string:
            unique_choices.append(choice)
            query_string = choice['query_string']
    return {'title': spec.title(), 'choices' : unique_choices}
clean_admin_list_filter = register.inclusion_tag('admin/filter.html')(clean_admin_list_filter)


def show_placeholder_by_id(context, placeholder_name, reverse_id, lang=None):
    """
    Show the content of a page with a placeholder name and a reverse id in the right language
    This is mostly used if you want to have static content in a template of a page (like a footer)
    """
    request = context.get('request', False)
    
    if not request:
        return {'content':''}
    if lang is None:
        lang = get_language_from_request(request)
    key = 'show_placeholder_by_id_pid:'+reverse_id+'placeholder:'+placeholder_name+'_l:'+str(lang)
    content = cache.get(key)
    if not content:
        try:
            page = get_page_queryset(request).get(reverse_id=reverse_id)
        except:
            if settings.DEBUG:
                raise
            else:
                site = Site.objects.get_current()
                send_mail(_('Reverse ID not found on %(domain)s') % {'domain':site.domain},
                          _("A show_placeholder_by_id template tag didn't found a page with the reverse_id %(reverse_id)s\n"
                            "The url of the page was: http://%(host)s%(path)s") %
                            {'reverse_id':reverse_id, 'host':request.host, 'path':request.path},
                          settings.DEFAULT_FROM_EMAIL,
                          settings.MANAGERS,
                          fail_silently=True)

        plugins = get_cmsplugin_queryset(request).filter(page=page, language=lang, placeholder__iexact=placeholder_name, parent__isnull=True).order_by('position').select_related()
        content = ""
        for plugin in plugins:
            content += plugin.render_plugin(context, placeholder_name)

    cache.set(key, content, settings.CMS_CONTENT_CACHE_DURATION)

    if content:
        return {'content':mark_safe(content)}
    return {'content':''}
show_placeholder_by_id = register.inclusion_tag('cms/content.html', takes_context=True)(show_placeholder_by_id)<|MERGE_RESOLUTION|>--- conflicted
+++ resolved
@@ -40,14 +40,10 @@
     if hasattr(current_page, "home_pk_cache"):
         home_pk = current_page.home_pk_cache
     else:
-<<<<<<< HEAD
-        home_pk = page_queryset.get_home(site).pk
-=======
         try:
-            home_pk = PageModel.objects.get_home(site).pk
+            home_pk = page_queryset.get_home(site).pk
         except NoHomeFound:
             home_pk = 0
->>>>>>> dcd478c2
     if not next_page: #new menu... get all the data so we can save a lot of queries
         ids = []
         children = []
@@ -347,13 +343,9 @@
     url = cache.get(key)
     if not url:
         try:
-<<<<<<< HEAD
             page = get_page_queryset(request).get(reverse_id=reverse_id)
-=======
-            page = PageModel.objects.get(reverse_id=reverse_id)
             url = page.get_absolute_url(language=lang)
             cache.set(key, url, settings.CMS_CONTENT_CACHE_DURATION)
->>>>>>> dcd478c2
         except:
             send_missing_mail(reverse_id, request)
         
