--- conflicted
+++ resolved
@@ -5,10 +5,7 @@
 import sys
 
 from django.utils.formats import localize
-<<<<<<< HEAD
 from django.core.urlresolvers import reverse
-=======
->>>>>>> 66441dac
 
 from cms.utils.compat import DJANGO_1_7
 
@@ -455,15 +452,9 @@
             response._headers['location'] = (location[0], "%s?language=%s" % (location[1], tab_language))
         if request.method == "POST" and response.status_code in (200, 302):
             if 'history' in request.path_info:
-<<<<<<< HEAD
-                return HttpResponseRedirect(admin_reverse('cms_page_changelist'))
-            elif 'recover' in request.path_info:
-                return HttpResponseRedirect(admin_reverse('cms_page_change', args=(quote(object_id))))
-=======
                 return HttpResponseRedirect(admin_reverse('cms_page_change', args=(quote(object_id),)))
             elif 'recover' in request.path_info:
                 return HttpResponseRedirect(admin_reverse('cms_page_change', args=(quote(object_id),)))
->>>>>>> 66441dac
         return response
 
     def render_change_form(self, request, context, add=False, change=False, form_url='', obj=None):
@@ -770,18 +761,6 @@
 
         if not self.has_change_permission(request, Page.objects.get(pk=object_id)):
             raise PermissionDenied
-<<<<<<< HEAD
-        extra_context = self.update_language_tab_context(request, None, extra_context)
-        request.original_version_id = version_id
-        response = super(PageAdmin, self).revision_view(request, object_id, version_id, extra_context)
-        if request.method == 'POST':
-            if 'recover' in request.path_info or 'history' in request.path_info:
-                version = get_object_or_404(Version, pk=version_id)
-                obj = get_object_or_404(Page, pk=version.object_id)
-                revert_plugins(request, version_id, obj)
-                return HttpResponseRedirect(reverse('admin:cms_page_change', args=(object_id,)))
-        return response
-=======
 
         page = get_object_or_404(self.model, pk=object_id)
         if not page.publisher_is_draft:
@@ -801,7 +780,6 @@
             return HttpResponseBadRequest(e.message)
 
         return HttpResponseRedirect(admin_reverse('cms_page_change', args=(quote(object_id),)))
->>>>>>> 66441dac
 
     def history_view(self, request, object_id, extra_context=None):
         if not self.has_change_permission(request, Page.objects.get(pk=object_id)):
@@ -840,25 +818,17 @@
 
     # Reversion 1.9+ no longer uses these two methods to save revision, but we still need them
     # as we do not use signals
-<<<<<<< HEAD
     def log_addition(self, request, object, message=None):
-=======
-    def log_addition(self, request, object):
->>>>>>> 66441dac
         """Sets the version meta information."""
         if is_installed('reversion') and not hasattr(self, 'get_revision_data'):
             adapter = self.revision_manager.get_adapter(object.__class__)
             self.revision_context_manager.add_to_context(self.revision_manager, object, adapter.get_version_data(object))
-<<<<<<< HEAD
+            self.revision_context_manager.set_comment(INITIAL_COMMENT)
         # Same code as reversion 1.9
         try:
             super(PageAdmin, self).log_addition(request, object, INITIAL_COMMENT)
         except TypeError:  # Django < 1.9 pragma: no cover
             super(PageAdmin, self).log_addition(request, object)
-=======
-            self.revision_context_manager.set_comment(_("Initial version."))
-        super(PageAdmin, self).log_addition(request, object)
->>>>>>> 66441dac
 
     def log_change(self, request, object, message):
         """Sets the version meta information."""
@@ -966,11 +936,7 @@
         target = request.POST.get('target', None)
         position = request.POST.get('position', None)
         if target is None or position is None:
-<<<<<<< HEAD
-            return HttpResponseRedirect(admin_reverse('cms_page_change', args=(page_id)))
-=======
             return HttpResponseRedirect(admin_reverse('cms_page_change', args=(page_id,)))
->>>>>>> 66441dac
 
         try:
             page = self.model.objects.get(pk=page_id)
@@ -1333,13 +1299,8 @@
                 helpers.make_revision_with_plugins(obj, request.user, message)
 
             if not self.has_change_permission(request, None):
-<<<<<<< HEAD
-                return HttpResponseRedirect(reverse('admin:index'))
-            return HttpResponseRedirect(reverse('admin:cms_page_changelist'))
-=======
                 return HttpResponseRedirect(admin_reverse('index'))
             return HttpResponseRedirect(admin_reverse('cms_page_changelist'))
->>>>>>> 66441dac
 
         context = {
             "title": _("Are you sure?"),
