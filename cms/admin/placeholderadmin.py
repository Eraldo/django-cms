--- conflicted
+++ resolved
@@ -1,7 +1,5 @@
 # -*- coding: utf-8 -*-
-<<<<<<< HEAD
 import json
-from cms.utils.compat import DJANGO_1_7
 
 from django.conf import settings
 from django.conf.urls import url
@@ -12,24 +10,6 @@
     from django.contrib.admin.util import get_deleted_objects
 from django.core.exceptions import PermissionDenied
 from django.db import router, transaction
-from django.http import (HttpResponse, HttpResponseBadRequest, HttpResponseNotFound,
-                         HttpResponseForbidden, HttpResponseRedirect)
-from django.shortcuts import render, get_object_or_404
-from django.template.defaultfilters import force_escape, escapejs
-from django.template.response import TemplateResponse
-from django.utils.decorators import method_decorator
-from django.utils.encoding import force_text
-=======
-
-import json
-import warnings
-
-from django.conf import settings
-from django.contrib.admin import ModelAdmin
-from django.contrib.admin.helpers import AdminForm
-from django.contrib.admin.util import get_deleted_objects
-from django.core.exceptions import PermissionDenied
-from django.db import router
 from django.http import (
     HttpResponse,
     HttpResponseBadRequest,
@@ -37,12 +17,11 @@
     HttpResponseNotFound,
     HttpResponseRedirect,
 )
-from django.shortcuts import render_to_response, get_object_or_404
-from django.template import RequestContext
+from django.shortcuts import get_object_or_404, render
 from django.template.defaultfilters import force_escape, escapejs
 from django.template.response import TemplateResponse
 from django.utils.decorators import method_decorator
->>>>>>> 151e78b2
+from django.utils.encoding import force_text
 from django.utils.translation import ugettext as _
 from django.views.decorators.clickjacking import xframe_options_sameorigin
 from django.views.decorators.http import require_POST
@@ -53,23 +32,19 @@
 from cms.models.placeholderpluginmodel import PlaceholderReference
 from cms.models.pluginmodel import CMSPlugin
 from cms.plugin_pool import plugin_pool
-<<<<<<< HEAD
-from cms.utils import copy_plugins, permissions, get_language_from_request, get_cms_setting
-from cms.utils.i18n import get_language_list
-from cms.utils.plugins import requires_reload, has_reached_plugin_limit, reorder_plugins
-=======
 from cms.utils import (
     copy_plugins,
     get_cms_setting,
     get_language_from_request,
     permissions,
 )
-from cms.utils.compat import DJANGO_1_4
-from cms.utils.compat.dj import force_unicode
+from cms.utils.compat import DJANGO_1_7
 from cms.utils.i18n import get_language_list
-from cms.utils.plugins import requires_reload, has_reached_plugin_limit
-from cms.utils.transaction import wrap_transaction
->>>>>>> 151e78b2
+from cms.utils.plugins import (
+    requires_reload,
+    has_reached_plugin_limit,
+    reorder_plugins
+)
 from cms.utils.urlutils import admin_reverse
 
 
