from django.db import models
from django.contrib.sites.models import Site
from django.db.models import Q
from cms import settings
from cms.exceptions import NoPermissionsException
from cms.cache.permissions import get_permission_cache, set_permission_cache
from publisher import PublisherManager
from cms.models.query import PageQuerySet

<<<<<<< HEAD
try:
    set
except NameError:
    from sets import Set as set

    
class PageManager(PublisherManager):
    """Use draft() and public() methods for accessing the corresponding
    instances.
    """
    
    def get_query_set(self):
        """Change standard model queryset to our own.
        """
        return PageQuerySet(self.model)
    
    
    # !IMPORTANT: following methods always return access to draft instances, 
    # take care on what you do one them. use Page.objects.public() for accessing
    # the published page versions
    
    # Just some of the queryset methods are implemented here, access queryset 
    # for more getting more supporting methods.
    
    # TODO: check which from following methods are really required to be on
    # manager, maybe some of them can be just accessible over queryset...?
    
    def on_site(self, site=None): 
        return self.get_query_set().on_site(site)
=======
class PageManager(models.Manager):
    def on_site(self):
        site = Site.objects.get_current()
        return self.filter(sites=site)
>>>>>>> 67342d30
        
    def root(self):
        """
        Return a queryset with pages that don't have parents, a.k.a. root. For
        current site - used in frontend
        """
        return self.get_query_set().root()
    
    def all_root(self):
        """
        Return a queryset with pages that don't have parents, a.k.a. root. For 
        all sites - used in frontend
        """
        return self.get_query_set().all_root()

    def valid_targets(self, page_id, request, perms, page=None):
        """
        Give valid targets to move a page into the tree
        """
        return self.get_query_set().valid_targets(page_id, request, perms, page)

    def published(self, site=None):
        return self.get_query_set().published(site)
        
    def expired(self):
        return self.drafts().expired()
        
#    - seems this is not used anymore...  
#    def get_pages_with_application(self, path, language):
#        """Returns all pages containing application for current path, or
#        any parrent. Returned list is sorted by path length, longer path first.
#        """
#        paths = levelize_path(path)
#        q = Q()
#        for path in paths:
#            # build q for all the paths
#            q |= Q(title_set__path=path, title_set__language=language)
#        app_pages = self.published().filter(q & Q(title_set__application_urls__gt='')).distinct()
#        # add proper ordering
#        app_pages.query.order_by.extend(('LENGTH(`cms_title`.`path`) DESC',))
#        return app_pages
    

    def get_all_pages_with_application(self):
        """Returns all pages containing applications for all sites.
        
        Doesn't cares about the application language. 
        """
        return self.get_query_set().filter(title_set__application_urls__gt='').distinct()
    
    def get_home(self, site=None):
        return self.get_query_set().get_home(site)

    
    def search(self, q, language=None, current_site_only=True):
        """Simple search function
        
        NOTE:For future may be better if every plugin defines Q object relative 
        to page, and search function just takes them. This will give us 
        posibillity to search over custom plugins. 
        """
        qs = self.public()
        
        if current_site_only:
            site = Site.objects.get_current()
            qs = qs.filter(site=site)
        
        qt = Q(title_set__title__icontains=q)
        
        plugins = (
            ('cms.plugins.text', Q(cmsplugin__text__body__icontains=q)),
            ('cms.plugins.file', Q(cmsplugin__file__title__icontains=q)),
            ('cms.plugins.snippet', Q(cmsplugin__snippetptr__snippet__html__icontains=q)),
            ('cms.plugins.link', Q(cmsplugin__link__name__icontains=q)),
            ('cms.plugins.teaser', Q(cmsplugin__teaser__description__icontains=q)),
        )
        
        qp = Q()
        # build plugin query depending on installed plugins
        for app_name, q in plugins:
            if not app_name in settings.INSTALLED_APPS:
                continue
            qp |= q
        
        if language:
            qt &= Q(title_set__language=language)
            qp &= Q(cmsplugin__language=language)
         
        qs = qs.filter(qt | qp)
            
        return qs.distinct()
        
        
        
class TitleManager(PublisherManager):
    def get_title(self, page, language, language_fallback=False, latest_by='creation_date'):
        """
        Gets the latest content for a particular page and language. Falls back
        to another language if wanted.
        """
        try:
            title = self.get(language=language, page=page)
            return title
        except self.model.DoesNotExist:
            if language_fallback:
                try:
                    title = self.filter(page=page).latest(latest_by)
                    return title
                except self.model.DoesNotExist:
                    pass
            else:
                raise
        return None        
    
    def get_page_slug(self, slug, site=None, latest_by='creation_date'):
        """
        Returns the latest slug for the given slug and checks if it's available 
        on the current site.
        """
        if not site:
            site = Site.objects.get_current()
        try:
            titles = self.filter(
                slug=slug,
                page__site=site,
            ).select_related()#'page')
        except self.model.DoesNotExist:
            return None
        else:
            return titles
        
    def set_or_create(self, page, language, slug=None, title=None, application_urls=None,
        overwrite_url=None, redirect=None, meta_description=None, meta_keywords=None, page_title=None, menu_title=None):
        """
        set or create a title for a particular page and language
        """
        try:
            obj = self.get(page=page, language=language)
            if title != None:
                obj.title = title
            if slug != None:
                obj.slug = slug
            if application_urls != None:
                obj.application_urls = application_urls
            if redirect != None:
                obj.redirect = redirect
            if meta_description != None:
                obj.meta_description = meta_description
            if meta_keywords != None:
                obj.meta_keywords = meta_keywords            
            if page_title != None:
                obj.page_title = page_title
            if menu_title != None:
                obj.menu_title = menu_title                            
        except self.model.DoesNotExist:
            obj = self.model(
                page=page, language=language, title=title, slug=slug,
                application_urls=application_urls, redirect=redirect,
                meta_description=meta_description, meta_keywords=meta_keywords,
                page_title=page_title, menu_title=menu_title)
        if overwrite_url:
            obj.has_url_overwrite = True
            obj.path = overwrite_url
        else:
            obj.has_url_overwrite = False
        obj.save()
        return obj

################################################################################
# Permissions
################################################################################

class BasicPagePermissionManager(models.Manager):
    """Global page permission manager accessible under objects.
    
    !IMPORTANT: take care, PagePermissionManager extends this manager 
    """
    def with_user(self, user):
        """Get all objects for given user, also takes look if user is in some
        group.
        """
        return self.filter(Q(user=user) | Q(group__user=user))
    
    def with_can_change_permissions(self, user):
        """Set of objects on which user haves can_change_permissions. !But only
        the ones on which is this assigned directly. For getting reall 
        permissions use page.permissions manager. 
        """
        return self.with_user(user).filter(can_change_permissions=True)
    
class PagePermissionManager(BasicPagePermissionManager):
    """Page permission manager accessible under objects.
    """
    def subordinate_to_user(self, user):
        """Get all page permission objects on which user/group is lover in 
        hierarchy then given user and given user can change permissions on them.
        
        !IMPORTANT, but exclude objects with given user, or any group containing
        this user - he can't be able to change his own permissions, because if 
        he does, and removes some permissions from himself, he will not be able 
        to add them anymore. 
        
        Example:
                                       A
                                    /    \
                                  user    B,E
                                /     \
                              C,X     D,Y
            
            Gives permission nodes C,X,D,Y under user, so he can edit 
            permissions if he haves can_change_permission.
                  
        Example:
                                      A,Y
                                    /    \
                                  user    B,E,X
                                /     \
                              C,X     D,Y
                              
            Gives permission nodes C,D under user, so he can edit, but not
            anymore to X,Y, because this users are on the same level or higher
            in page hierarchy. (but only if user have can_change_permission)
        
        Example:
                                        A
                                    /      \
                                  user     B,E
                                /     \      \
                              C,X     D,Y    user
                                            /    \
                                           I      J,A
            
            User permissions can be assigned to multiple page nodes, so merge of 
            all of them is required. In this case user can see permissions for 
            users C,X,D,Y,I,J but not A, because A user in higher in hierarchy.            
        
        If permission object holds group, this permission object can be visible 
        to user only if all of the group members are lover in hierarchy. If any 
        of members is higher then given user, this entry must stay invisible.
        
        If user is superuser, or haves global can_change_permission permissions,
        show him everything.
        
        Result of this is used in admin for page permissions inline.
        """
        from cms.models import GlobalPagePermission, Page
        if user.is_superuser or \
            GlobalPagePermission.objects.with_can_change_permissions(user):
            # everything for those guys
                return self.all()
        
        # get user level
        from cms.utils.permissions import get_user_permission_level
        try:
            user_level = get_user_permission_level(user)
        except NoPermissionsException:
            return self.get_empty_query_set()
        
        # get all permissions
        page_id_allow_list = Page.permissions.get_change_permissions_id_list(user)
        
        # get permission set, but without objects targeting user, or any group 
        # in which he can be
        qs = self.filter(
            page__id__in=page_id_allow_list, 
            page__level__gte=user_level,
        )
        qs = qs.exclude(user=user).exclude(group__user=user)
        return qs
    
<<<<<<< HEAD
    def for_page(self, page):
        """Returns queryset containing all instances somehow connected to given 
        page. This includes permissions to page itself and permissions inherited
        from higher pages.
        
        NOTE: this returns just PagePermission instances, to get complete access
        list merge return of this function with Global permissions.
        """
        from cms.models import ACCESS_DESCENDANTS, ACCESS_CHILDREN,\
            ACCESS_PAGE_AND_CHILDREN, ACCESS_PAGE_AND_DESCENDANTS 
        
        q = Q(page__tree_id=page.tree_id) & (
            Q(page=page) 
            | (Q(page__level__lt=page.level)  & (Q(grant_on=ACCESS_DESCENDANTS) | Q(grant_on=ACCESS_PAGE_AND_DESCENDANTS)))
            | (Q(page__level=page.level - 1) & (Q(grant_on=ACCESS_CHILDREN) | Q(grant_on=ACCESS_PAGE_AND_CHILDREN)))  
        ) 
        return self.filter(q).order_by('page__level')

class PagePermissionsPermissionManager(models.Manager):
    """Page permissions permission manager.
    
    !IMPORTANT: this actually points to Page model, not to PagePermission. Seems 
    this will be better approach. Accessible under permissions.
    
    Maybe this even shouldn't be a manager - it mixes different models together.
    """
    
    # we will return this in case we have a superuser, or permissions are not
    # enabled/configured in settings
    GRANT_ALL = 'All'
    
=======
class PagePermissionManager(models.Manager):

>>>>>>> 67342d30
    def get_publish_id_list(self, user):
        """
        Give a list of page where the user has publish rights or the string "All" if
        the user has all rights.
        """
        return self.__get_id_list(user, "can_publish")
<<<<<<< HEAD
    
    
    def get_change_id_list(self, user):
=======

    def get_edit_id_list(self, user):
>>>>>>> 67342d30
        """
        Give a list of page where the user has edit rights or the string "All" if
        the user has all rights.
        """
<<<<<<< HEAD
        return self.__get_id_list(user, "can_change")
    
    
    def get_add_id_list(self, user):
        """
        Give a list of page where the user has add page rights or the string 
        "All" if the user has all rights.
        """
        return self.__get_id_list(user, "can_add")
    
    def get_delete_id_list(self, user):
=======
        return self.__get_id_list(user, "can_edit")

    def get_softroot_id_list(self, user):
>>>>>>> 67342d30
        """
        Give a list of page where the user has delete rights or the string "All" if
        the user has all rights.
        """
<<<<<<< HEAD
        return self.__get_id_list(user, "can_delete")
    
    def get_advanced_settings_id_list(self, user):
        """
        Give a list of page where the user can change advanced settings or the 
        string "All" if the user has all rights.
        """
        return self.__get_id_list(user, "can_change_advanced_settings")
    
    def get_change_permissions_id_list(self, user):
        """Give a list of page where the user can change permissions.
        """
        return self.__get_id_list(user, "can_change_permissions")
    
    def get_move_page_id_list(self, user):
        """Give a list of pages which user can move.
        """
        return self.__get_id_list(user, "can_move_page")
    
    
    def get_moderate_id_list(self, user):
        """Give a list of pages which user can moderate. If moderation isn't 
        installed, nobody can moderate. 
        """        
        if not settings.CMS_MODERATOR:
            return []
        return self.__get_id_list(user, "can_moderate")
    
    
    def get_change_list_id_list(self, user):
        """This is used just in admin now. Gives all ids where user haves can_edit
        and can_add merged together.
        
        There is for sure a better way how to do this over sql, need to be 
        optimized...
        """
        can_change = self.get_change_id_list(user)
        can_add = self.get_add_id_list(user)
        if can_change is can_add:
            # GRANT_ALL case
            page_id_list = can_change
        else:
            permission_set = filter(lambda i: not i is PagePermissionsPermissionManager.GRANT_ALL, [can_change, can_add])   
            if len(permission_set) is 1:
                page_id_list = permission_set[0]
            else:
                page_id_list = list(set(can_change).union(set(can_add)))
        return page_id_list
        
    
=======
        return self.__get_id_list(user, "can_change_softroot")

>>>>>>> 67342d30
    def __get_id_list(self, user, attr):
        # TODO: result of this method should be cached per user, and cache should
        # be cleaned after some change in permissions / globalpermission
        
        if not user.is_authenticated() or not user.is_staff:
            return []
        
        if user.is_superuser or not settings.CMS_PERMISSION:
            # got superuser, or permissions aren't enabled? just return grant 
            # all mark
            return PagePermissionsPermissionManager.GRANT_ALL
        
        # read from cache if posssible
        cached = get_permission_cache(user, attr)
        if cached is not None:
            return cached
        
        from cms.models import GlobalPagePermission, PagePermission, MASK_PAGE,\
            MASK_CHILDREN, MASK_DESCENDANTS
        # check global permissions
        in_global_permissions = GlobalPagePermission.objects.with_user(user).filter(**{attr: True})
        if in_global_permissions:
            # user or his group are allowed to do `attr` action
            # !IMPORTANT: page permissions must not override global permissions 
            return PagePermissionsPermissionManager.GRANT_ALL
        
        # for standard users without global permissions, get all pages for him or
        # his group/s
        qs = PagePermission.objects.with_user(user)
        qs.order_by('page__tree_id', 'page__level', 'page__lft')
        
        # default is denny...
        page_id_allow_list = []
        for permission in qs:
            is_allowed = getattr(permission, attr)
            if is_allowed:
                # can add is special - we are actually adding page under current page
                if permission.grant_on & MASK_PAGE or attr is "can_add":
                    page_id_allow_list.append(permission.page.id)
                if permission.grant_on & MASK_CHILDREN:
                    page_id_allow_list.extend(permission.page.get_children().values_list('id', flat=True))
                elif permission.grant_on & MASK_DESCENDANTS:
                    page_id_allow_list.extend(permission.page.get_descendants().values_list('id', flat=True))
        # store value in cache
        set_permission_cache(user, attr, page_id_allow_list)
        return page_id_allow_list


class PageModeratorStateManager(models.Manager):
    def get_delete_actions(self):
        from cms.models import PageModeratorState
        return self.filter(action=PageModeratorState.ACTION_DELETE)<|MERGE_RESOLUTION|>--- conflicted
+++ resolved
@@ -7,7 +7,6 @@
 from publisher import PublisherManager
 from cms.models.query import PageQuerySet
 
-<<<<<<< HEAD
 try:
     set
 except NameError:
@@ -37,12 +36,6 @@
     
     def on_site(self, site=None): 
         return self.get_query_set().on_site(site)
-=======
-class PageManager(models.Manager):
-    def on_site(self):
-        site = Site.objects.get_current()
-        return self.filter(sites=site)
->>>>>>> 67342d30
         
     def root(self):
         """
@@ -313,7 +306,6 @@
         qs = qs.exclude(user=user).exclude(group__user=user)
         return qs
     
-<<<<<<< HEAD
     def for_page(self, page):
         """Returns queryset containing all instances somehow connected to given 
         page. This includes permissions to page itself and permissions inherited
@@ -345,29 +337,19 @@
     # enabled/configured in settings
     GRANT_ALL = 'All'
     
-=======
-class PagePermissionManager(models.Manager):
-
->>>>>>> 67342d30
     def get_publish_id_list(self, user):
         """
         Give a list of page where the user has publish rights or the string "All" if
         the user has all rights.
         """
         return self.__get_id_list(user, "can_publish")
-<<<<<<< HEAD
     
     
     def get_change_id_list(self, user):
-=======
-
-    def get_edit_id_list(self, user):
->>>>>>> 67342d30
         """
         Give a list of page where the user has edit rights or the string "All" if
         the user has all rights.
         """
-<<<<<<< HEAD
         return self.__get_id_list(user, "can_change")
     
     
@@ -379,16 +361,10 @@
         return self.__get_id_list(user, "can_add")
     
     def get_delete_id_list(self, user):
-=======
-        return self.__get_id_list(user, "can_edit")
-
-    def get_softroot_id_list(self, user):
->>>>>>> 67342d30
         """
         Give a list of page where the user has delete rights or the string "All" if
         the user has all rights.
         """
-<<<<<<< HEAD
         return self.__get_id_list(user, "can_delete")
     
     def get_advanced_settings_id_list(self, user):
@@ -439,10 +415,6 @@
         return page_id_list
         
     
-=======
-        return self.__get_id_list(user, "can_change_softroot")
-
->>>>>>> 67342d30
     def __get_id_list(self, user, attr):
         # TODO: result of this method should be cached per user, and cache should
         # be cleaned after some change in permissions / globalpermission
