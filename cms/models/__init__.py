import sys
import urllib2
from os.path import join
from datetime import datetime, date
from django.db import models
from django.db.models import Q
from django.contrib.auth.models import User, Group
from django.utils.translation import ugettext_lazy as _
from django.core.urlresolvers import reverse
from django.contrib.sites.models import Site
from django.shortcuts import get_object_or_404
from django.utils.safestring import mark_safe
from django.template.loader import render_to_string
from django.core.exceptions import ValidationError
from publisher import Publisher, Mptt
from publisher.errors import MpttCantPublish
from cms.utils.urlutils import urljoin
import mptt
from cms import settings
from cms.models.managers import PageManager, TitleManager, PagePermissionsPermissionManager,\
    BasicPagePermissionManager, PagePermissionManager
from cms.models import signals as cms_signals

if 'reversion' in settings.INSTALLED_APPS:
    import reversion

# NOTE: those are not just numbers!! we will do binary AND on them,
# so pay attention when adding/changing them, or MASKs..
ACCESS_PAGE = 1
ACCESS_CHILDREN = 2 # just immediate children (1 level)
ACCESS_PAGE_AND_CHILDREN = 3 # just immediate children (1 level)
ACCESS_DESCENDANTS = 4 
ACCESS_PAGE_AND_DESCENDANTS = 5

# binary masks for ACCESS permissions
MASK_PAGE = 1
MASK_CHILDREN = 2
MASK_DESCENDANTS = 4

ACCESS_CHOICES = (
    (ACCESS_PAGE, _('Current page')),
    (ACCESS_CHILDREN, _('Page children (immediate)')),
    (ACCESS_PAGE_AND_CHILDREN, _('Page and children (immediate)')),
    (ACCESS_DESCENDANTS, _('Page descendants')),
    (ACCESS_PAGE_AND_DESCENDANTS, _('Page and descendants')),
)


#try:
#    tagging = models.get_app('tagging')
#    from tagging.fields import TagField
#except ImproperlyConfigured:
#    tagging = False

#if not settings.CMS_TAGGING:
#    tagging = False

class Page(Publisher, Mptt):
    """
    A simple hierarchical page model
    """
    MODERATOR_CHANGED = 0
    MODERATOR_NEED_APPROVEMENT = 1
    MODERATOR_APPROVED = 10
    # special case - page was approved, but some of page parents if not approved yet
    MODERATOR_APPROVED_WAITING_FOR_PARENTS = 11
    
    moderator_state_choices = (
        (MODERATOR_CHANGED, _('changed')),
        (MODERATOR_NEED_APPROVEMENT, _('req. app.')),
        (MODERATOR_APPROVED, _('approved')),
        (MODERATOR_APPROVED_WAITING_FOR_PARENTS, _('app. par.')),
    )
    
    author = models.ForeignKey(User, verbose_name=_("author"), limit_choices_to={'page__isnull' : False})
    parent = models.ForeignKey('self', null=True, blank=True, related_name='children', db_index=True)
    creation_date = models.DateTimeField(editable=False, default=datetime.now)
    publication_date = models.DateTimeField(_("publication date"), null=True, blank=True, help_text=_('When the page should go live. Status must be "Published" for page to go live.'), db_index=True)
    publication_end_date = models.DateTimeField(_("publication end date"), null=True, blank=True, help_text=_('When to expire the page. Leave empty to never expire.'), db_index=True)
    login_required = models.BooleanField(_('login required'), default=False)
    in_navigation = models.BooleanField(_("in navigation"), default=True, db_index=True)
    soft_root = models.BooleanField(_("soft root"), db_index=True, default=False, help_text=_("All ancestors will not be displayed in the navigation"))
    reverse_id = models.CharField(_("id"), max_length=40, db_index=True, blank=True, null=True, help_text=_("An unique identifier that is used with the page_url templatetag for linking to this page"))
    navigation_extenders = models.CharField(_("navigation extenders"), max_length=80, db_index=True, blank=True, null=True, choices=settings.CMS_NAVIGATION_EXTENDERS)
    published = models.BooleanField(_("is published"), blank=True)
    
    template = models.CharField(_("template"), max_length=100, choices=settings.CMS_TEMPLATES, help_text=_('The template used to render the content.'))
    sites = models.ManyToManyField(Site, help_text=_('The site(s) the page is accessible at.'), verbose_name=_("sites"))
    
    moderator_state = models.SmallIntegerField(_('moderator state'), choices=moderator_state_choices, default=MODERATOR_NEED_APPROVEMENT, blank=True)
    
    # Managers
    objects = PageManager()
    permissions = PagePermissionsPermissionManager()

    class Meta:
        verbose_name = _('page')
        verbose_name_plural = _('pages')
        ordering = ('tree_id', 'lft')
    
    def __unicode__(self):
        slug = self.get_slug(fallback=True)
        if slug is None:
            return u'' # otherwise we get unicode decode errors
        else:
            return slug
        
    
    def move_page(self, target, position='first-child'):
        """Called from admin interface when page is moved. Should be used on
        all the places which are changing page position. Used like an interface
        to mptt, but after move is done page_moved signal is fired.
        """
        self.move_to(target, position)
        # fire signal
        cms_signals.page_moved.send(sender=Page, instance=self)
        
    def copy_page(self, target, site, position='first-child'):
        """
        copy a page and all its descendants to a new location
        
        Doesn't checks for add page permissions anymore, this is done in PageAdmin.
        """
        from cms.utils.moderator import update_moderation_message
        
        descendants = [self] + list(self.get_descendants().filter(sites__pk=site.pk).order_by('-rght'))
        tree = [target]
        level_dif = self.level - target.level - 1
        first = True
        for page in descendants:
            new_level = page.level - level_dif
            dif = new_level - tree[-1].level 
            if dif < 0:
                tree = tree[:dif-1]
           
            titles = list(page.title_set.all())
            plugins = list(page.cmsplugin_set.all().order_by('tree_id', '-rght'))
            page.pk = None
            page.level = None
            page.rght = None
            page.lft = None
            page.tree_id = None
            
            page.status = Page.MODERATOR_CHANGED
            page.parent = tree[-1]
            page.save()
            
            update_moderation_message(self, _('Page was copied.'))
            
            if first:
                first = False
                page.move_to(target, position)
            page.sites = [site]
            for title in titles:
                title.pk = None
                title.page = page
                title.save()
            ptree = []
            for p in plugins:
                plugin, cls = p.get_plugin_instance()
                p.page = page
                p.pk = None
                p.id = None
                p.tree_id = None
                p.lft = None
                p.rght = None
                if p.parent:
                    pdif = p.level - ptree[-1].level
                    if pdif < 0:
                        ptree = ptree[:pdif-1]
                    p.parent = ptree[-1]
                    if pdif != 0:
                        ptree.append(p)
                else:
                    ptree = [p]
                p.level = None
                p.save()
                if plugin:
                    plugin.pk = p.pk
                    plugin.id = p.pk
                    plugin.page = page
                    plugin.tree_id = p.tree_id
                    plugin.lft = p.lft
                    plugin.rght = p.rght
                    plugin.level = p.level
                    plugin.cmsplugin_ptr = p
                    plugin.save()
            if dif != 0:
                tree.append(page)
    
    def save(self, no_signals=False, change_state=True):
        # Published pages should always have a publication date
        publish_directly = False
        if not settings.CMS_MODERATOR or change_state:
            if self.moderator_state is not Page.MODERATOR_CHANGED:
                # always change state to need approvement when there is some change
                self.moderator_state = Page.MODERATOR_NEED_APPROVEMENT
            
            if self.pk and not self.get_moderator_queryset().count():
                # existing page without moderator - publish it directly
                publish_directly = True
        
        if self.publication_date is None and self.published:
            self.publication_date = datetime.now()
        # Drafts should not, unless they have been set to the future
        if self.published:
            if settings.CMS_SHOW_START_DATE:
                if self.publication_date and self.publication_date <= datetime.now():
                    self.publication_date = None
            else:
                self.publication_date = None
        if self.reverse_id == "":
            self.reverse_id = None
        
        if no_signals:# ugly hack because of mptt
            super(Page, self).save_base(cls=self.__class__)
        else:
            super(Page, self).save()
            
        if publish_directly:
            self.publish()
            
    def get_calculated_status(self):
        """
        get the calculated status of the page based on published_date,
        published_end_date, and status
        """
        if settings.CMS_SHOW_START_DATE:
            if self.publication_date > datetime.now():
                return False
        
        if settings.CMS_SHOW_END_DATE and self.publication_end_date:
            if self.publication_end_date < datetime.now():
                return True

        return self.published
    calculated_status = property(get_calculated_status)
        
    def get_languages(self):
        """
        get the list of all existing languages for this page
        """
        titles = Title.objects.filter(page=self)
        if not hasattr(self, "languages_cache"):
            languages = []
            for t in titles:
                if t.language not in languages:
                    languages.append(t.language)
            self.languages_cache = languages
        return self.languages_cache

    def get_absolute_url(self, language=None, fallback=True):
        if settings.CMS_FLAT_URLS:
            path = self.get_slug(language, fallback)
        else:
            path = self.get_path(language, fallback)
        return urljoin(reverse('pages-root'), path)
    
    def get_cached_ancestors(self, ascending=True):
        if ascending:
            if not hasattr(self, "ancestors_ascending"):
                self.ancestors_ascending = list(self.get_ancestors(ascending)) 
            return self.ancestors_ascending
        else:
            if not hasattr(self, "ancestors_descending"):
                self.ancestors_descending = list(self.get_ancestors(ascending))
            return self.ancestors_descending
    
    def get_title_obj(self, language=None, fallback=True, version_id=None, force_reload=False):
        """Helper function for accessing wanted / current title. 
        If wanted title doesn't exists, EmptyTitle instance will be returned.
        """
        self._get_title_cache(language, fallback, version_id, force_reload)
        if self.title_cache:
            return self.title_cache
        return EmptyTitle()
    
    def get_title_obj_attribute(self, attrname, language=None, fallback=True, version_id=None, force_reload=False):
        """Helper function for getting attribute or None from wanted/current title.
        """
        try:
            return getattr(self.get_title_obj(language, fallback, version_id, force_reload), attrname)
        except AttributeError:
            return None
    
    def get_path(self, language=None, fallback=True, version_id=None, force_reload=False):
        """
        get the path of the page depending on the given language
        """
        return self.get_title_obj_attribute("path", language, fallback, version_id, force_reload)

    def get_slug(self, language=None, fallback=True, version_id=None, force_reload=False):
        """
        get the slug of the page depending on the given language
        """
        return self.get_title_obj_attribute("slug", language, fallback, version_id, force_reload)
        
    def get_title(self, language=None, fallback=True, version_id=None, force_reload=False):
        """
        get the title of the page depending on the given language
        """
        return self.get_title_obj_attribute("title", language, fallback, version_id, force_reload)
    
    def get_menu_title(self, language=None, fallback=False, version_id=None, force_reload=False):
        """
        get the menu title of the page depending on the given language
        """
        menu_title = self.get_title_obj_attribute("menu_title", language, fallback, version_id, force_reload)
        if not menu_title:
            return self.get_title(language, True, version_id, force_reload)
        return menu_title
    
    def get_page_title(self, language=None, fallback=False, version_id=None, force_reload=False):
        """
        get the page title of the page depending on the given language
        """
        page_title = self.get_title_obj_attribute("page_title", language, fallback, version_id, force_reload)
        if not page_title:
            return self.get_menu_title(language, True, version_id, force_reload)
        return page_title

    def get_meta_description(self, language=None, fallback=True, version_id=None, force_reload=False):
        """
        get content for the description meta tag for the page depending on the given language
        """
        return self.get_title_obj_attribute("meta_description", language, fallback, version_id, force_reload)

    def get_meta_keywords(self, language=None, fallback=True, version_id=None, force_reload=False):
        """
        get content for the keywords meta tag for the page depending on the given language
        """
        return self.get_title_obj_attribute("meta_keywords", language, fallback, version_id, force_reload)
        
    def get_application_urls(self, language=None, fallback=True, version_id=None, force_reload=False):
        """
        get application urls conf for application hook
        """
        return self.get_title_obj_attribute("application_urls", language, fallback, version_id, force_reload)
    
    def get_redirect(self, language=None, fallback=True, version_id=None, force_reload=False):
        """
        get redirect
        """
        return self.get_title_obj_attribute("redirect", language, fallback, version_id, force_reload)
    
    def _get_title_cache(self, language, fallback, version_id, force_reload):
        default_lang = False
        if not language:
            default_lang = True
            language = settings.CMS_DEFAULT_LANGUAGE
        load = False
        if not hasattr(self, "title_cache"):
            load = True
        elif self.title_cache and self.title_cache.language != language and language and not default_lang:
            load = True
        elif fallback and not self.title_cache:
            load = True 
        if force_reload:
            load = True
        if load:
            if version_id:
                from reversion.models import Version
                version = get_object_or_404(Version, pk=version_id)
                revs = [related_version.object_version for related_version in version.revision.version_set.all()]
                for rev in revs:
                    obj = rev.object
                    if obj.__class__ == Title:
                        if obj.language == language and obj.page_id == self.pk:
                            self.title_cache = obj
                if not self.title_cache and fallback:
                    for rev in revs:
                        obj = rev.object
                        if obj.__class__ == Title:
                            if obj.page_id == self.pk:
                                self.title_cache = obj
            else:
                self.title_cache = Title.objects.get_title(self, language, language_fallback=fallback)
                
    def get_template(self):
        """
        get the template of this page.
        """
        return self.template

    def get_template_name(self):
        """
        get the template of this page if defined or if closer parent if
        defined or DEFAULT_PAGE_TEMPLATE otherwise
        """
        template = None
        if self.template:
            template = self.template
        if not template:
            for p in self.get_ancestors(ascending=True):
                if p.template:
                    template =  p.template
                    break
        if not template:
            template = settings.CMS_TEMPLATES[0][0]
        for t in settings.CMS_TEMPLATES:
            if t[0] == template:
                return t[1] 
        return _("default")

    #def traductions(self):
    #    langs = ""
    #    for lang in self.get_languages():
    #        langs += '%s, ' % lang
    #    return langs[0:-2]

    def has_change_permission(self, request):
        opts = self._meta
        if request.user.is_superuser:
            return True
        return request.user.has_perm(opts.app_label + '.' + opts.get_change_permission()) and \
            self.has_generic_permission(request, "change")
    
    def has_delete_permission(self, request):
        opts = self._meta
        if request.user.is_superuser:
            return True
        return request.user.has_perm(opts.app_label + '.' + opts.get_delete_permission()) and \
            self.has_generic_permission(request, "delete")
    
    def has_publish_permission(self, request):
        return self.has_generic_permission(request, "publish")
    
    def has_softroot_permission(self, request):
        return self.has_generic_permission(request, "softroot")
    
    def has_change_permissions_permission(self, request):
        """Has user ability to change permissions for current page?
        """
        return self.has_generic_permission(request, "change_permissions")
    
    def has_add_permission(self, request):
        """Has user ability to add page under current page?
        """
        return self.has_generic_permission(request, "add")
    
    def has_move_page_permission(self, request):
        """Has user ability to move current page?
        """
        return self.has_generic_permission(request, "move_page")
    
    def has_moderate_permission(self, request):
        """Has user ability to moderate current page? If moderation isn't 
        installed, nobody can moderate.
        """
        if not settings.CMS_MODERATOR:
            return False
        return self.has_generic_permission(request, "moderate")
    
    def has_generic_permission(self, request, type):
        """
        Return true if the current user has permission on the page.
        Return the string 'All' if the user has all rights.
        """
        if not request.user.is_authenticated() or not request.user.is_staff:
            return False
        if not settings.CMS_PERMISSION or request.user.is_superuser:
            return True
        
        att_name = "permission_%s_cache" % type
        if not hasattr(self, "permission_user_cache") or not hasattr(self, att_name) or request.user.pk != self.permission_user_cache.pk:
            func = getattr(Page.permissions, "get_%s_id_list" % type)
            permission = func(request.user)
            self.permission_user_cache = request.user
            if permission == "All" or self.id in permission:
                setattr(self, att_name, True)
                self.permission_edit_cache = True
            else:
                setattr(self, att_name, False)
        return getattr(self, att_name)
    
    def is_home(self):
        if self.parent_id:
            return False
        else:
            return Page.objects.filter(parent=None).order_by('tree_id', 'lft')[0].pk == self.pk
            
    def get_media_path(self, filename):
        """
        Returns path (relative to MEDIA_ROOT/MEDIA_URL) to directory for storing page-scope files.
        This allows multiple pages to contain files with identical names without namespace issues.
        Plugins such as Picture can use this method to initialise the 'upload_to' parameter for 
        File-based fields. For example:
            image = models.ImageField(_("image"), upload_to=CMSPlugin.get_media_path)
        where CMSPlugin.get_media_path calls self.page.get_media_path
        
        This location can be customised using the CMS_PAGE_MEDIA_PATH setting
        """
        return join(settings.CMS_PAGE_MEDIA_PATH, "%d" % self.id, filename)
<<<<<<< HEAD
    
    def last_page_state(self):
        if settings.CMS_MODERATOR:
            # unknown state if no moderator
            try:
                return self.pagemoderatorstate_set.all().order_by('-created')[0]
            except IndexError:
                pass
        return None
    
    def get_moderator_queryset(self):
        """Returns ordered set of all PageModerator instances, which should 
        moderate this page
        """
        if not settings.CMS_MODERATOR:
            return PageModerator.objects.get_empty_query_set()
        
        q = Q(page__tree_id=self.tree_id, page__level__lt=self.level, moderate_descendants=True) | \
            Q(page__tree_id=self.tree_id, page__level=self.level - 1, moderate_children=True) | \
            Q(page__pk=self.pk, moderate_page=True)
        return PageModerator.objects.distinct().filter(q).order_by('page__level')
    
    def is_approved(self):
        """Returns true, if page is approved and published, or approved, but
        parents are missing..
        """
        return self.moderator_state in (Page.MODERATOR_APPROVED, Page.MODERATOR_APPROVED_WAITING_FOR_PARENTS)
    
    def publish(self):
        """Overrides Publisher method, because there may be some descendants, which
        are waiting for parent to publish, so publish them if possible. 
        
        IMPORTANT: @See utils.moderator.approve_page for publishing permissions
        
        Returns: True if page was successfully published.
        """
        # clean moderation log
        self.pagemoderatorstate_set.all().delete()
        
        # can be this page published?
        if self.mptt_can_publish():
            self.moderator_state = Page.MODERATOR_APPROVED
        else:
            self.moderator_state = Page.MODERATOR_APPROVED_WAITING_FOR_PARENTS
        
        self.save(change_state=False)
        
        # TODO: create new version
        
        # publish, but only if all parents are published!! - this will need a flag
        try:
            published = super(Page, self).publish()
        except MpttCantPublish:
            return 
        
        # page was published, check if there are some childs, which are waiting
        # for publishing (because of the parent)
        publish_set = self.children.filter(moderator_state = Page.MODERATOR_APPROVED_WAITING_FOR_PARENTS)
        for page in publish_set:
            # recursive call to all childrens....
            page.moderator_state = Page.MODERATOR_APPROVED
            page.save(change_state=False)
            page.publish()
        
        return published
        
# Don't register the Page model twice.
#try:
#    mptt.register(Page)
#except mptt.AlreadyRegistered:
#    pass


class Title(Publisher):
=======

# Don't register the Page model twice.
try:
    mptt.register(Page)
except mptt.AlreadyRegistered:
    pass

class PagePermission(models.Model):
    """
    Page permission object
    """

    ALLPAGES = 0
    THISPAGE = 1
    PAGECHILDREN = 2

    TYPES = (
        (ALLPAGES, _('All pages')),
        (THISPAGE, _('This page only')),
        (PAGECHILDREN, _('This page and all childrens')),
    )

    type = models.IntegerField(_("type"), choices=TYPES, default=0)
    page = models.ForeignKey(Page, null=True, blank=True, verbose_name=_("page"))
    user = models.ForeignKey(User, verbose_name=_("user"), blank=True, null=True)
    group = models.ForeignKey(Group, verbose_name=_("group"), blank=True, null=True)
    everybody = models.BooleanField(_("everybody"), default=False)
    can_edit = models.BooleanField(_("can edit"), default=True)
    can_change_softroot = models.BooleanField(_("can change soft-root"), default=False)
    can_publish = models.BooleanField(_("can publish"), default=True)
    #can_change_innavigation = models.BooleanField(_("can change in-navigation"), default=True)


    objects = PagePermissionManager()

    def __unicode__(self):
        return "%s :: %s" % (self.user, unicode(PagePermission.TYPES[self.type][1]))

    class Meta:
        verbose_name = _('Page Permission')
        verbose_name_plural = _('Page Permissions')
            
class Title(models.Model):
>>>>>>> 11ff9f00
    language = models.CharField(_("language"), max_length=5, db_index=True)
    title = models.CharField(_("title"), max_length=255)
    menu_title = models.CharField(_("title"), max_length=255, blank=True, null=True, help_text=_("overwrite the title in the menu"))
    slug = models.SlugField(_("slug"), max_length=255, db_index=True, unique=False)
    path = models.CharField(_("path"), max_length=255, db_index=True)
    has_url_overwrite = models.BooleanField(_("has url overwrite"), default=False, db_index=True, editable=False)
    application_urls = models.CharField(_('application'), max_length=200, choices=settings.CMS_APPLICATIONS_URLS, blank=True, null=True, db_index=True)
    redirect = models.CharField(_("redirect"), max_length=255, blank=True, null=True)
    meta_description = models.TextField(_("description"), max_length=255, blank=True, null=True)
    meta_keywords = models.CharField(_("keywords"), max_length=255, blank=True, null=True)
    page_title = models.CharField(_("title"), max_length=255, blank=True, null=True, help_text=_("overwrite the title (html title tag)"))
    page = models.ForeignKey(Page, verbose_name=_("page"), related_name="title_set")
    creation_date = models.DateTimeField(_("creation date"), editable=False, default=datetime.now)
    
    objects = TitleManager()
    
    class Meta:
        unique_together = ('language', 'page')
    
    def __unicode__(self):
        return "%s (%s)" % (self.title, self.slug) 

    def save(self):
        # Build path from parent page's path and slug
        current_path = self.path
        parent_page = self.page.parent
        slug = u'%s' % self.slug
        if parent_page:
            self.path = u'%s/%s' % (Title.objects.get_title(parent_page, language=self.language, language_fallback=True).path, slug)
        else:
            self.path = u'%s' % slug
        super(Title, self).save()
        # Update descendants only if path changed
        if current_path != self.path:
            descendant_titles = Title.objects.filter(
                page__lft__gt=self.page.lft, 
                page__rght__lt=self.page.rght, 
                page__tree_id__exact=self.page.tree_id,
                language=self.language
            )
            for descendant_title in descendant_titles:
                descendant_title.path = descendant_title.path.replace(current_path, self.path, 1)
                descendant_title.save()

    @property
    def overwrite_url(self):
        """Return overrwriten url, or None
        """
        if self.has_url_overwrite:
            return self.path
        return None
        
        
class EmptyTitle(object):
    """Empty title object, can be returned from Page.get_title_obj() if required
    title object doesn't exists.
    """
    title = ""
    slug = ""
    path = ""
    meta_description = ""
    meta_keywords = ""
    redirect = ""
    has_url_overwite = False
    application_urls = ""
    menu_title = ""
    page_title = ""
    
    @property
    def overwrite_url(self):
        return None
    
    
class CMSPlugin(Publisher, Mptt):
    page = models.ForeignKey(Page, verbose_name=_("page"), editable=False)
    parent = models.ForeignKey('self', blank=True, null=True, editable=False)
    position = models.PositiveSmallIntegerField(_("position"), blank=True, null=True, editable=False)
    placeholder = models.CharField(_("slot"), max_length=50, db_index=True, editable=False)
    language = models.CharField(_("language"), max_length=5, blank=False, db_index=True, editable=False)
    plugin_type = models.CharField(_("plugin_name"), max_length=50, db_index=True, editable=False)
    creation_date = models.DateTimeField(_("creation date"), editable=False, default=datetime.now)
    
    def __unicode__(self):
        return ""
    
    def get_plugin_name(self):
        from cms.plugin_pool import plugin_pool
        return plugin_pool.get_plugin(self.plugin_type).name
    
<<<<<<< HEAD
=======
    def get_short_description(self):
        return self.get_plugin_instance()[0].__unicode__()        
    
>>>>>>> 11ff9f00
    def get_plugin_class(self):
        from cms.plugin_pool import plugin_pool
        return plugin_pool.get_plugin(self.plugin_type)
        
    def get_plugin_instance(self, admin=None):
        from cms.plugin_pool import plugin_pool
        plugin_class = plugin_pool.get_plugin(self.plugin_type)
        plugin = plugin_class(plugin_class.model, admin)# needed so we have the same signature as the original ModelAdmin
        if plugin.model != CMSPlugin and self.__class__ == CMSPlugin:
            # (if self is actually a subclass, getattr below would break)
            try:
                instance = getattr(self, plugin.model.__name__.lower())
                # could alternatively be achieved with:
                # instance = plugin_class.model.objects.get(cmsplugin_ptr=self)
            except:
                instance = None
        else:
            instance = self
        return instance, plugin
    
    def render_plugin(self, context={}, placeholder=None):
        instance, plugin = self.get_plugin_instance()
        if instance:
            template = plugin.render_template
            if not template:
                raise ValidationError("plugin has no render_template: %s" % plugin.__class__)
            return mark_safe(render_to_string(template, plugin.render(context, instance, placeholder)))
        else:
            return ""
            
    def get_media_path(self, filename):
        if self.page_id:
            return self.page.get_media_path(filename)
        else: # django 1.0.2 compatibility
            today = date.today()
            return join(settings.CMS_PAGE_MEDIA_PATH, str(today.year), str(today.month), str(today.day), filename)
            
    
    def get_instance_icon_src(self):
        """
        Get src URL for instance's icon
        """
        instance, plugin = self.get_plugin_instance()
        if instance:
            return plugin.icon_src(instance)
        else:
            return u''

    def get_instance_icon_alt(self):
        """
        Get alt text for instance's icon
        """
        instance, plugin = self.get_plugin_instance()
        if instance:
            return unicode(plugin.icon_alt(instance))
        else:
            return u''
        
<<<<<<< HEAD
#try:
#    mptt.register(CMSPlugin)
#except mptt.AlreadyRegistered:
#    pass
=======
    
        
try:
    mptt.register(CMSPlugin)
except mptt.AlreadyRegistered:
    pass
>>>>>>> 11ff9f00

if 'reversion' in settings.INSTALLED_APPS:        
    reversion.register(Page, follow=["title_set", "cmsplugin_set", "text", "picture"])
    reversion.register(CMSPlugin)
    reversion.register(Title)

################################################################################
# Permissions
################################################################################
    
class AbstractPagePermission(models.Model):
    """Abstract page permissions
    """
    # who:
    user = models.ForeignKey(User, verbose_name=_("user"), blank=True, null=True)
    group = models.ForeignKey(Group, verbose_name=_("group"), blank=True, null=True)
    
    # what:
    can_change = models.BooleanField(_("can edit"), default=True)
    can_add = models.BooleanField(_("can add"), default=True)
    can_delete = models.BooleanField(_("can delete"), default=True)
    can_change_softroot = models.BooleanField(_("can change soft-root"), default=False)
    can_publish = models.BooleanField(_("can publish"), default=True)
    can_change_permissions = models.BooleanField(_("can change permissions"), default=False, help_text=_("on page level"))
    can_move_page = models.BooleanField(_("can move"), default=True)
    can_moderate = models.BooleanField(_("can moderate"), default=True)
    
    class Meta:
        abstract = True
        
    @property
    def audience(self):
        """Return audience by priority, so: All or User, Group                
        """
        targets = filter(lambda item: item, (self.user, self.group,))
        return ", ".join([unicode(t) for t in targets]) or 'No one'
    
    def save(self, force_insert=False, force_update=False):
        if not self.user and not self.group:
            # don't allow `empty` objects
            return
        return super(AbstractPagePermission, self).save(force_insert, force_update)    

    
class GlobalPagePermission(AbstractPagePermission):
    """Permissions for all pages (global).
    """
    objects = BasicPagePermissionManager()
    
    class Meta:
        verbose_name = _('Page global permission')
        verbose_name_plural = _('Pages global permissions')
    
    __unicode__ = lambda self: "%s :: GLOBAL" % self.audience


class PagePermission(AbstractPagePermission):
    """Page permissions for single page
    """ 
    grant_on = models.IntegerField(_("Grant on"), choices=ACCESS_CHOICES, default=ACCESS_PAGE)
    page = models.ForeignKey(Page, null=True, blank=True, verbose_name=_("page"))
    
    objects = PagePermissionManager()
    
    class Meta:
        verbose_name = _('Page permission')
        verbose_name_plural = _('Page permissions')
        
    def __unicode__(self):
        page = self.page_id and unicode(self.page) or "None"
        return "%s :: %s has: %s" % (page, self.audience, unicode(dict(ACCESS_CHOICES)[self.grant_on][1]))


class PageUser(User):
    """Cms specific user data, required for permission system
    """
    created_by = models.ForeignKey(User, related_name="created_users")
    
    class Meta:
        verbose_name = _('User - page')
        verbose_name_plural = _('Users - page')
    
    #__unicode__ = lambda self: unicode(self.user)
        
class PageUserGroup(Group):
    """Cms specific group data, required for permission system 
    """
    #group = models.OneToOneField(Group)
    created_by = models.ForeignKey(User, related_name="created_usergroups")
    
    class Meta:
        verbose_name = _('User group - page')
        verbose_name_plural = _('User groups - page')
        
    #__unicode__ = lambda self: unicode(self.group)


################################################################################
# Moderation
################################################################################

class PageModerator(models.Model):
    """Page moderator holds user / page / moderation type states. User can be 
    assigned to any page (to which he haves permissions), and say which 
    moderation depth he requires.
    """
    
    MAX_MODERATION_LEVEL = sys.maxint # just an number
    
    page = models.ForeignKey(Page, verbose_name=_('Page')) 
    user = models.ForeignKey(User, verbose_name=_('User'))
    
    # TODO: permission stuff could be changed to this structure also, this gives
    # better querying performance
    moderate_page = models.BooleanField(_('Moderate page'), blank=True)
    moderate_children = models.BooleanField(_('Moderate children'), blank=True)
    moderate_descendants = models.BooleanField(_('Moderate descendants'), blank=True)
    
    class Meta:
        verbose_name=_('PageModerator')
        verbose_name_plural=_('PageModerator')
    
    def set_binary(self, state):
        """Converts and sets binary state to local attributes
        """
        self.moderate_page = state & MASK_PAGE
        self.moderate_children = state & MASK_CHILDREN
        self.moderate_descendants = state & MASK_DESCENDANTS
    
    def save(self, force_insert=False, force_update=False):
        """Just some logical stuff - if user haves moderate_descendants then
        moderate_children
        """
        if self.moderate_descendants:
            self.moderate_children = True
        super(PageModerator, self).save(force_insert, force_update)
    
    __unicode__ = lambda self: "%s: %s" % (unicode(self.user), unicode(self.page))
        

class PageModeratorState(models.Model):
    """PageModeratorState memories all actions made on page.
    Page can be in only one advanced state. 
    """
    ACTION_ADD = "ADD"
    ACTION_CHANGED = "CHA"
    
    ACTION_PUBLISH = "PUB"
    ACTION_UNPUBLISH = "UNP"
    ACTION_MOVE = "MOV"
    
    # advanced states
    ACTION_DELETE = "DEL"
    
    # approve state
    ACTION_APPROVE = "APP"
    
    _action_choices = (
        (ACTION_ADD, _('created')), 
        (ACTION_CHANGED, _('changed')), 
        (ACTION_DELETE, _('delete req.')),
        (ACTION_MOVE, _('move req.')),
        (ACTION_PUBLISH, _('publish req.')),
        (ACTION_UNPUBLISH, _('Unpublish req.')),
        (ACTION_APPROVE, _('approved')), # Approved by somebody in approvement process
    )
    
    page = models.ForeignKey(Page)
    user = models.ForeignKey(User)
    created = models.DateTimeField(auto_now_add=True)
    action = models.CharField(max_length=3, choices=_action_choices, null=True, blank=True)
    message = models.TextField(max_length=1000, blank=True, default="")
    
    class Meta:
        verbose_name=_('Page moderator state')
        verbose_name_plural=_('Page moderator states')
        ordering = ('page', '-created') # newer first
    
    css_class = lambda self: self.action.lower()
    
    __unicode__ = lambda self: "%s: %s" % (unicode(self.page), self.action)<|MERGE_RESOLUTION|>--- conflicted
+++ resolved
@@ -491,7 +491,6 @@
         This location can be customised using the CMS_PAGE_MEDIA_PATH setting
         """
         return join(settings.CMS_PAGE_MEDIA_PATH, "%d" % self.id, filename)
-<<<<<<< HEAD
     
     def last_page_state(self):
         if settings.CMS_MODERATOR:
@@ -558,59 +557,7 @@
         
         return published
         
-# Don't register the Page model twice.
-#try:
-#    mptt.register(Page)
-#except mptt.AlreadyRegistered:
-#    pass
-
-
 class Title(Publisher):
-=======
-
-# Don't register the Page model twice.
-try:
-    mptt.register(Page)
-except mptt.AlreadyRegistered:
-    pass
-
-class PagePermission(models.Model):
-    """
-    Page permission object
-    """
-
-    ALLPAGES = 0
-    THISPAGE = 1
-    PAGECHILDREN = 2
-
-    TYPES = (
-        (ALLPAGES, _('All pages')),
-        (THISPAGE, _('This page only')),
-        (PAGECHILDREN, _('This page and all childrens')),
-    )
-
-    type = models.IntegerField(_("type"), choices=TYPES, default=0)
-    page = models.ForeignKey(Page, null=True, blank=True, verbose_name=_("page"))
-    user = models.ForeignKey(User, verbose_name=_("user"), blank=True, null=True)
-    group = models.ForeignKey(Group, verbose_name=_("group"), blank=True, null=True)
-    everybody = models.BooleanField(_("everybody"), default=False)
-    can_edit = models.BooleanField(_("can edit"), default=True)
-    can_change_softroot = models.BooleanField(_("can change soft-root"), default=False)
-    can_publish = models.BooleanField(_("can publish"), default=True)
-    #can_change_innavigation = models.BooleanField(_("can change in-navigation"), default=True)
-
-
-    objects = PagePermissionManager()
-
-    def __unicode__(self):
-        return "%s :: %s" % (self.user, unicode(PagePermission.TYPES[self.type][1]))
-
-    class Meta:
-        verbose_name = _('Page Permission')
-        verbose_name_plural = _('Page Permissions')
-            
-class Title(models.Model):
->>>>>>> 11ff9f00
     language = models.CharField(_("language"), max_length=5, db_index=True)
     title = models.CharField(_("title"), max_length=255)
     menu_title = models.CharField(_("title"), max_length=255, blank=True, null=True, help_text=_("overwrite the title in the menu"))
@@ -700,12 +647,9 @@
         from cms.plugin_pool import plugin_pool
         return plugin_pool.get_plugin(self.plugin_type).name
     
-<<<<<<< HEAD
-=======
     def get_short_description(self):
         return self.get_plugin_instance()[0].__unicode__()        
     
->>>>>>> 11ff9f00
     def get_plugin_class(self):
         from cms.plugin_pool import plugin_pool
         return plugin_pool.get_plugin(self.plugin_type)
@@ -764,20 +708,7 @@
         else:
             return u''
         
-<<<<<<< HEAD
-#try:
-#    mptt.register(CMSPlugin)
-#except mptt.AlreadyRegistered:
-#    pass
-=======
-    
-        
-try:
-    mptt.register(CMSPlugin)
-except mptt.AlreadyRegistered:
-    pass
->>>>>>> 11ff9f00
-
+        
 if 'reversion' in settings.INSTALLED_APPS:        
     reversion.register(Page, follow=["title_set", "cmsplugin_set", "text", "picture"])
     reversion.register(CMSPlugin)
