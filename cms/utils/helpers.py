# -*- coding: utf-8 -*-
import re

from django.contrib.sites.models import SITE_CACHE, Site
from .compat.dj import is_installed

SITE_VAR = "site__exact"


# modify reversions to match our needs if required...
def reversion_register(model_class, fields=None, follow=(), format="json", exclude_fields=None):
    """CMS interface to reversion api - helper function. Registers model for
    reversion only if reversion is available.

    Auto excludes publisher fields.

    """

    # reversion's merely recommended, not required
    if not is_installed('reversion'):
        return

    if fields and exclude_fields:
        raise ValueError("Just one of fields, exclude_fields arguments can be passed.")

    opts = model_class._meta
    local_fields = opts.local_fields + opts.local_many_to_many
    if fields is None:
        fields = [field.name for field in local_fields]

    exclude_fields = exclude_fields or []

    fields = filter(lambda name: not name in exclude_fields, fields)

    from cms.utils import reversion_hacks
    reversion_hacks.register_draft_only(model_class, fields, follow, format)


def make_revision_with_plugins(obj, user=None, message=None):
<<<<<<< HEAD
    """
    Only add to revision if it is a draft.
    """
    from cms.models.pluginmodel import CMSPlugin
    # we can safely import reversion - calls here always check for
    # reversion in installed_applications first
    from cms.utils.reversion_hacks import revision_context,  revision_manager

=======
    from cms.models.pluginmodel import CMSPlugin
    # we can safely import reversion - calls here always check for
    # reversion in installed_applications first
    """
    Only add to revision if it is a draft.
    """
    from cms.utils.reversion_hacks import revision_context,  revision_manager
>>>>>>> 66441dac
    cls = obj.__class__
    if hasattr(revision_manager, '_registration_key_for_model'):
        model_key = revision_manager._registration_key_for_model(cls)
    else:
        model_key = cls

    if model_key in revision_manager._registered_models:

        placeholder_relation = find_placeholder_relation(obj)

        if revision_context.is_active():
            if user:
                revision_context.set_user(user)
            if message:
                revision_context.set_comment(message)
            # add toplevel object to the revision
            adapter = revision_manager.get_adapter(obj.__class__)
            revision_context.add_to_context(revision_manager, obj, adapter.get_version_data(obj))
            # add placeholders to the revision
            for ph in obj.get_placeholders():
                phadapter = revision_manager.get_adapter(ph.__class__)
                revision_context.add_to_context(revision_manager, ph, phadapter.get_version_data(ph))
            # add plugins and subclasses to the revision
            filters = {'placeholder__%s' % placeholder_relation: obj}
            for plugin in CMSPlugin.objects.filter(**filters):
                plugin_instance, admin = plugin.get_plugin_instance()
                if plugin_instance:
                    padapter = revision_manager.get_adapter(plugin_instance.__class__)
                    revision_context.add_to_context(revision_manager, plugin_instance, padapter.get_version_data(plugin_instance))
                bpadapter = revision_manager.get_adapter(plugin.__class__)
                revision_context.add_to_context(revision_manager, plugin, bpadapter.get_version_data(plugin))


def find_placeholder_relation(obj):
    return 'page'


class classproperty(object):
    """Like @property, but for classes, not just instances.

    Example usage:

        >>> from cms.utils.helpers import classproperty
        >>> class A(object):
        ...     @classproperty
        ...     def x(cls):
        ...         return 'x'
        ...     @property
        ...     def y(self):
        ...         return 'y'
        ...
        >>> A.x
        'x'
        >>> A().x
        'x'
        >>> A.y
        <property object at 0x2939628>
        >>> A().y
        'y'

    """
    def __init__(self, fget):
        self.fget = fget

    def __get__(self, owner_self, owner_cls):
        return self.fget(owner_cls)


def current_site(request):
    site_pk = request.GET.get(SITE_VAR, None) if request.GET.get(SITE_VAR, None) else request.POST.get(SITE_VAR, None)
    if not site_pk:
        site_pk = request.session.get('cms_admin_site', None)
    if site_pk:
        try:
            site = SITE_CACHE.get(site_pk) or Site.objects.get(pk=site_pk)
            SITE_CACHE[site_pk] = site
            return site
        except Site.DoesNotExist:
            return None
    else:
        return Site.objects.get_current()


def normalize_name(name):
    """
    Converts camel-case style names into underscore seperated words. Example::

        >>> normalize_name('oneTwoThree')
        'one_two_three'
        >>> normalize_name('FourFiveSix')
        'four_five_six'

    taken from django.contrib.formtools
    """
    new = re.sub('(((?<=[a-z])[A-Z])|([A-Z](?![A-Z]|$)))', '_\\1', name)
    return new.lower().strip('_')<|MERGE_RESOLUTION|>--- conflicted
+++ resolved
@@ -37,24 +37,13 @@
 
 
 def make_revision_with_plugins(obj, user=None, message=None):
-<<<<<<< HEAD
     """
     Only add to revision if it is a draft.
     """
     from cms.models.pluginmodel import CMSPlugin
     # we can safely import reversion - calls here always check for
     # reversion in installed_applications first
-    from cms.utils.reversion_hacks import revision_context,  revision_manager
-
-=======
-    from cms.models.pluginmodel import CMSPlugin
-    # we can safely import reversion - calls here always check for
-    # reversion in installed_applications first
-    """
-    Only add to revision if it is a draft.
-    """
-    from cms.utils.reversion_hacks import revision_context,  revision_manager
->>>>>>> 66441dac
+    from cms.utils.reversion_hacks import revision_context, revision_manager
     cls = obj.__class__
     if hasattr(revision_manager, '_registration_key_for_model'):
         model_key = revision_manager._registration_key_for_model(cls)
