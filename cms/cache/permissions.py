--- conflicted
+++ resolved
@@ -3,10 +3,6 @@
 from cms.utils import get_cms_setting
 from django.core.cache import cache
 
-<<<<<<< HEAD
-
-=======
->>>>>>> 1daae02b
 PERMISSION_KEYS = [
     'can_change', 'can_add', 'can_delete',
     'can_change_advanced_settings', 'can_publish',
