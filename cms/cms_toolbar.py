--- conflicted
+++ resolved
@@ -89,11 +89,7 @@
     def add_admin_menu(self):
         admin_menu = self.toolbar.get_or_create_menu(ADMIN_MENU_IDENTIFIER, self.current_site.name)
         if self.request.user.has_perm('user.change_user') and User in admin.site._registry:
-<<<<<<< HEAD
             admin_menu.add_sideframe_item(_('Users'), url=reverse("admin:"+user_model_label.replace('.','_').lower()+"_changelist"))
-=======
-            admin_menu.add_sideframe_item(_('Users'), url=reverse("admin:auth_user_changelist"))
->>>>>>> 39273ebb
             # sites menu
         if get_cms_setting('PERMISSION'):
             sites_queryset = get_user_sites_queryset(self.request.user)
