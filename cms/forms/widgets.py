--- conflicted
+++ resolved
@@ -293,14 +293,6 @@
         output.append('<script>\n')
         output.append('var apphooks_configuration = {\n')
         for application, cms_app in self.app_configs.items():
-<<<<<<< HEAD
-            output.append("'%s': [%s]" % (application, ",".join(["['%s', '%s']" % (config.pk, force_text(config)) for config in cms_app.get_configs()])))
-        output.append('\n};\n')
-        output.append('var apphooks_configuration_url = {\n')
-        for application, cms_app in self.app_configs.items():
-            output.append("'%s': '%s'" % (application, cms_app.get_config_add_url()))
-        output.append('\n};\n')
-=======
             output.append("'%s': [%s]," % (application, ",".join(["['%s', '%s']" % (config.pk, force_text(config)) for config in cms_app.get_configs()])))
         output.append('\n};\n')
         output.append('var apphooks_configuration_url = {\n')
@@ -308,7 +300,6 @@
             output.append("'%s': '%s'," % (application, cms_app.get_config_add_url()))
         output.append('\n};\n')
         output.append('var apphooks_configuration_value = \'%s\';\n' % value)
->>>>>>> 2237615c
         output.append('</script>')
 
         related_url = ''
