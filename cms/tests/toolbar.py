from __future__ import with_statement
import re
from django.template.defaultfilters import truncatewords
import datetime

from django.template.defaultfilters import truncatewords
from cms.views import details
import re
from cms.api import create_page, create_title
<<<<<<< HEAD
from cms.cms_toolbar import ADMIN_MENU_IDENTIFIER
from cms.compat import get_user_model, is_user_swapped
from cms.toolbar.items import ToolbarAPIMixin, LinkItem, ItemSearchResult
=======
from cms.cms_toolbar import ADMIN_MENU_IDENTIFIER, ADMINISTRATION_BREAK
from cms.toolbar.items import ToolbarAPIMixin, LinkItem, ItemSearchResult, Break, SubMenu
>>>>>>> 1daae02b
from cms.toolbar.toolbar import CMSToolbar
from cms.middleware.toolbar import ToolbarMiddleware
from cms.test_utils.testcases import SettingsOverrideTestCase
from cms.test_utils.util.context_managers import SettingsOverride
from django.contrib.auth.models import AnonymousUser, Permission
from django.test import TestCase
from django.test.client import RequestFactory
from django.utils.functional import lazy
from django.core.urlresolvers import reverse
from cms.test_utils.project.placeholderapp.models import (Example1, MultilingualExample1)
from cms.test_utils.project.placeholderapp.views import detail_view, detail_view_multi

class ToolbarTestBase(SettingsOverrideTestCase):
    def get_page_request(self, page, user, path=None, edit=False, lang_code='en'):
        path = path or page and page.get_absolute_url()
        if edit:
            path += '?edit'
        request = RequestFactory().get(path)
        request.session = {}
        request.user = user
        request.LANGUAGE_CODE = lang_code
        if edit:
            request.GET = {'edit': None}
        else:
            request.GET = {'edit_off': None}
        request.current_page = page
        mid = ToolbarMiddleware()
        mid.process_request(request)
        request.toolbar.populate()
        return request

    def get_anon(self):
        return AnonymousUser()

    def get_staff(self):
        staff = self._create_user('staff', True, False)
        staff.user_permissions.add(Permission.objects.get(codename='change_page'))
        return staff

    def get_nonstaff(self):
        nonstaff = self._create_user('nonstaff')
        nonstaff.user_permissions.add(Permission.objects.get(codename='change_page'))
        return nonstaff

    def get_superuser(self):
        superuser = self._create_user('superuser', True, True)
        return superuser


class ToolbarTests(ToolbarTestBase):
    settings_overrides = {'CMS_PERMISSION': False}

    def test_no_page_anon(self):
        request = self.get_page_request(None, self.get_anon(), '/')
        toolbar = CMSToolbar(request)
        toolbar.populate()
        toolbar.post_template_populate()
        items = toolbar.get_left_items() + toolbar.get_right_items()
        self.assertEqual(len(items), 0)

    def test_no_page_staff(self):
        request = self.get_page_request(None, self.get_staff(), '/')
        toolbar = CMSToolbar(request)
        toolbar.populate()
        toolbar.post_template_populate()
        items = toolbar.get_left_items() + toolbar.get_right_items()
        # Logo + admin-menu + logout
        self.assertEqual(len(items), 2, items)
        admin_items = toolbar.get_or_create_menu(ADMIN_MENU_IDENTIFIER, 'Test').get_items()
        self.assertEqual(len(admin_items), 6, admin_items)

    def test_no_page_superuser(self):
        request = self.get_page_request(None, self.get_superuser(), '/')
        toolbar = CMSToolbar(request)
        toolbar.populate()
        toolbar.post_template_populate()
        items = toolbar.get_left_items() + toolbar.get_right_items()
        # Logo + edit-mode + admin-menu + logout
        self.assertEqual(len(items), 2)
        admin_items = toolbar.get_or_create_menu(ADMIN_MENU_IDENTIFIER, 'Test').get_items()
<<<<<<< HEAD

        if is_user_swapped:
            self.assertEqual(len(admin_items), 7, admin_items)
        else:
            self.assertEqual(len(admin_items), 8, admin_items)
=======
        self.assertEqual(len(admin_items), 7, admin_items)
>>>>>>> 1daae02b

    def test_anon(self):
        page = create_page('test', 'nav_playground.html', 'en')
        request = self.get_page_request(page, self.get_anon())
        toolbar = CMSToolbar(request)

        items = toolbar.get_left_items() + toolbar.get_right_items()
        self.assertEqual(len(items), 0)

    def test_nonstaff(self):
        page = create_page('test', 'nav_playground.html', 'en', published=True)
        request = self.get_page_request(page, self.get_nonstaff())
        toolbar = CMSToolbar(request)
        items = toolbar.get_left_items() + toolbar.get_right_items()
        # Logo + edit-mode + logout
        self.assertEqual(len(items), 0)

    def test_template_change_permission(self):
        with SettingsOverride(CMS_PERMISSIONS=True):
            page = create_page('test', 'nav_playground.html', 'en', published=True)
            request = self.get_page_request(page, self.get_nonstaff())
            toolbar = CMSToolbar(request)
            items = toolbar.get_left_items() + toolbar.get_right_items()
            self.assertEqual([item for item in items if item.css_class_suffix == 'templates'], [])

    def test_markup(self):
        create_page("toolbar-page", "nav_playground.html", "en", published=True)
        superuser = self.get_superuser()
        with self.login_user_context(superuser):
            response = self.client.get('/en/?edit')
        self.assertEquals(response.status_code, 200)
        self.assertTemplateUsed(response, 'nav_playground.html')
        self.assertContains(response, '<div id="cms_toolbar"')
        self.assertContains(response, 'cms.base.css')

    def test_markup_generic_module(self):
        create_page("toolbar-page", "col_two.html", "en", published=True)
        superuser = self.get_superuser()
        with self.login_user_context(superuser):
            response = self.client.get('/en/?edit')
        self.assertEquals(response.status_code, 200)
        self.assertContains(response, '<div class="cms_submenu-item cms_submenu-item-title"><span>Generic</span>')

    def test_markup_flash_custom_module(self):
        superuser = self.get_superuser()
        create_page("toolbar-page", "col_two.html", "en", published=True)
        with self.login_user_context(superuser):
            response = self.client.get('/en/?edit')
        self.assertEquals(response.status_code, 200)
        self.assertContains(response, 'href="LinkPlugin">')
        self.assertContains(response,
                            '<div class="cms_submenu-item cms_submenu-item-title"><span>Different Grouper</span>')

    def test_show_toolbar_to_staff(self):
        page = create_page("toolbar-page", "nav_playground.html", "en",
                           published=True)
        request = self.get_page_request(page, self.get_staff(), '/')
        toolbar = CMSToolbar(request)
        self.assertTrue(toolbar.show_toolbar)

    def test_show_toolbar_with_edit(self):
        page = create_page("toolbar-page", "nav_playground.html", "en",
                           published=True)
        request = self.get_page_request(page, AnonymousUser(), edit=True)
        toolbar = CMSToolbar(request)
        self.assertTrue(toolbar.show_toolbar)

    def test_show_toolbar_without_edit(self):
        page = create_page("toolbar-page", "nav_playground.html", "en",
                           published=True)
        request = self.get_page_request(page, AnonymousUser(), edit=False)
        toolbar = CMSToolbar(request)
        self.assertFalse(toolbar.show_toolbar)

    def test_publish_button(self):
        page = create_page('test', 'nav_playground.html', 'en', published=True)
        request = self.get_page_request(page, self.get_superuser(), edit=True)
        toolbar = CMSToolbar(request)
        toolbar.populate()
        toolbar.post_template_populate()
        self.assertTrue(toolbar.edit_mode)
        items = toolbar.get_left_items() + toolbar.get_right_items()
        self.assertEqual(len(items), 7)

    def test_no_publish_button(self):
        page = create_page('test', 'nav_playground.html', 'en', published=True)
        request = self.get_page_request(page, self.get_staff(), edit=True)
        toolbar = CMSToolbar(request)
        toolbar.populate()
        toolbar.post_template_populate()
        self.assertTrue(page.has_change_permission(request))
        self.assertFalse(page.has_publish_permission(request))
        self.assertTrue(toolbar.edit_mode)
        items = toolbar.get_left_items() + toolbar.get_right_items()
        # Logo + edit-mode + templates + page-menu + admin-menu + logout
        self.assertEqual(len(items), 6)

    def test_no_change_button(self):
        page = create_page('test', 'nav_playground.html', 'en', published=True)
        user = self.get_staff()
        user.user_permissions.all().delete()
        request = self.get_page_request(page, user, edit=True)
        toolbar = CMSToolbar(request)
        toolbar.populate()
        toolbar.post_template_populate()
        self.assertFalse(page.has_change_permission(request))
        self.assertFalse(page.has_publish_permission(request))

        items = toolbar.get_left_items() + toolbar.get_right_items()
        # Logo + page-menu + admin-menu + logout
        self.assertEqual(len(items), 3, items)
        admin_items = toolbar.get_or_create_menu(ADMIN_MENU_IDENTIFIER, 'Test').get_items()
        self.assertEqual(len(admin_items), 6, admin_items)

    def test_button_consistency_staff(self):
        """
        Tests that the buttons remain even when the language changes.
        """
        user = self.get_staff()
        cms_page = create_page('test-en', 'nav_playground.html', 'en', published=True)
        create_title('de', 'test-de', cms_page)
        cms_page.publish('de')
        en_request = self.get_page_request(cms_page, user, edit=True)
        en_toolbar = CMSToolbar(en_request)
        en_toolbar.populate()
        en_toolbar.post_template_populate()
        self.assertEqual(len(en_toolbar.get_left_items() + en_toolbar.get_right_items()), 6)
        de_request = self.get_page_request(cms_page, user, path='/de/', edit=True, lang_code='de')
        de_toolbar = CMSToolbar(de_request)
        de_toolbar.populate()
        de_toolbar.post_template_populate()
        self.assertEqual(len(de_toolbar.get_left_items() + de_toolbar.get_right_items()), 6)

    def test_placeholder_name(self):
        with SettingsOverride(CMS_PLACEHOLDER_CONF={
            'col_left': {'name': 'PPPP'}
        }):
            superuser = self.get_superuser()
            create_page("toolbar-page", "col_two.html", "en", published=True)
            with self.login_user_context(superuser):
                response = self.client.get('/en/?edit')
            self.assertEquals(response.status_code, 200)
            self.assertContains(response, 'PPPP')

    def test_user_settings(self):
        superuser = self.get_superuser()
        with self.login_user_context(superuser):
            response = self.client.get('/en/admin/cms/usersettings/')
            self.assertEqual(response.status_code, 200)

    def test_get_alphabetical_insert_position(self):
        page = create_page("toolbar-page", "nav_playground.html", "en",
                           published=True)
        request = self.get_page_request(page, self.get_staff(), '/')
        toolbar = CMSToolbar(request)
        toolbar.get_left_items()
        toolbar.get_right_items()

        admin_menu = toolbar.get_or_create_menu(ADMIN_MENU_IDENTIFIER, 'TestAppMenu')

        # Insert alpha
        alpha_position = admin_menu.get_alphabetical_insert_position('menu-alpha', SubMenu, None)

        # As this will be the first item added to this, this use should return the default, or namely None
        if not alpha_position:
            alpha_position = admin_menu.find_first(Break, identifier=ADMINISTRATION_BREAK) + 1
        menu = admin_menu.get_or_create_menu('menu-alpha', 'menu-alpha', position=alpha_position)

        # Insert gamma (should return alpha_position + 1)
        gamma_position = admin_menu.get_alphabetical_insert_position('menu-gamma', SubMenu)
        self.assertEquals(int(gamma_position), int(alpha_position) + 1)
        admin_menu.get_or_create_menu('menu-gamma', 'menu-gamma', position=gamma_position)

        # Where should beta go? It should go right where gamma is now...
        beta_position = admin_menu.get_alphabetical_insert_position('menu-beta', SubMenu)
        self.assertEqual(beta_position, gamma_position)


class EditModelTemplateTagTest(ToolbarTestBase):
    urls = 'cms.test_utils.project.placeholderapp_urls'
    edit_fields_rx = "(\?|&amp;)edit_fields=%s"

    def tearDown(self):
        Example1.objects.all().delete()
        MultilingualExample1.objects.all().delete()
        super(EditModelTemplateTagTest, self).tearDown()

    def test_anon(self):
        user = self.get_anon()
        page = create_page('Test', 'col_two.html', 'en', published=True)
        ex1 = Example1(char_1="char_1", char_2="char_2", char_3="char_3",
                       char_4="char_4")
        ex1.save()
        request = self.get_page_request(page, user, edit=False)
        response = detail_view(request, ex1.pk)
        self.assertContains(response, "<h1>char_1</h1>")
        self.assertNotContains(response, "CMS.API")

    def test_noedit(self):
        user = self.get_staff()
        page = create_page('Test', 'col_two.html', 'en', published=True)
        ex1 = Example1(char_1="char_1", char_2="char_2", char_3="char_3",
                       char_4="char_4")
        ex1.save()
        request = self.get_page_request(page, user, edit=False)
        response = detail_view(request, ex1.pk)
        self.assertContains(response, "<h1>char_1</h1>")
        self.assertContains(response, "CMS.API")

    def test_edit(self):
        user = self.get_staff()
        page = create_page('Test', 'col_two.html', 'en', published=True)
        ex1 = Example1(char_1="char_1", char_2="char_2", char_3="char_3",
                       char_4="char_4")
        ex1.save()
        request = self.get_page_request(page, user, edit=True)
        response = detail_view(request, ex1.pk)
        self.assertContains(response, '<h1><div class="cms_plugin cms_plugin-%s-%s-%s-%s">char_1</div></h1>' % (
        'placeholderapp', 'example1', 'char_1', ex1.pk))

    def test_invalid_item(self):
        user = self.get_staff()
        page = create_page('Test', 'col_two.html', 'en', published=True)
        ex1 = Example1(char_1="char_1", char_2="char_2", char_3="char_3",
                       char_4="char_4")
        ex1.save()
        template_text = '''{% extends "base.html" %}
{% load cms_tags %}

{% block content %}
<h1>{% render_model fake "char_1" %}</h1>
{% endblock content %}
'''
        request = self.get_page_request(page, user, edit=True)
        response = detail_view(request, ex1.pk, template_string=template_text)
        self.assertContains(response, '<div class="cms_plugin cms_plugin-%s"></div>' % ex1.pk)

    def test_as_varname(self):
        user = self.get_staff()
        page = create_page('Test', 'col_two.html', 'en', published=True)
        ex1 = Example1(char_1="char_1", char_2="char_2", char_3="char_3",
                       char_4="char_4")
        ex1.save()
        template_text = '''{% extends "base.html" %}
{% load cms_tags %}

{% block content %}
<h1>{% render_model instance "char_1" as tempvar %}</h1>
{% endblock content %}
'''
        request = self.get_page_request(page, user, edit=True)
        response = detail_view(request, ex1.pk, template_string=template_text)
        self.assertNotContains(response, '<div class="cms_plugin cms_plugin-%s"></div>' % ex1.pk)

    def test_filters(self):
        user = self.get_staff()
        page = create_page('Test', 'col_two.html', 'en', published=True)
        ex1 = Example1(char_1="char_1, <p>hello</p>, <p>hello</p>, <p>hello</p>, <p>hello</p>", char_2="char_2",
                       char_3="char_3",
                       char_4="char_4")
        ex1.save()
        template_text = '''{% extends "base.html" %}
{% load cms_tags %}

{% block content %}
<h1>{% render_model instance "char_1" "" "" 'truncatewords:2' %}</h1>
{% endblock content %}
'''
        request = self.get_page_request(page, user, edit=True)
        response = detail_view(request, ex1.pk, template_string=template_text)
        self.assertContains(response, '<h1><div class="cms_plugin cms_plugin-%s-%s-%s-%s">%s</div></h1>' % (
        'placeholderapp', 'example1', 'char_1', ex1.pk, truncatewords(ex1.char_1, 2)))

    def test_filters_date(self):
        user = self.get_staff()
        page = create_page('Test', 'col_two.html', 'en', published=True)
        ex1 = Example1(char_1="char_1, <p>hello</p>, <p>hello</p>, <p>hello</p>, <p>hello</p>", char_2="char_2",
                       char_3="char_3",
                       char_4="char_4", date_field=datetime.date(2012, 1, 1))
        ex1.save()
        template_text = '''{% extends "base.html" %}
{% load cms_tags %}

{% block content %}
<h1>{% render_model instance "date_field" %}</h1>
{% endblock content %}
'''
        request = self.get_page_request(page, user, edit=True)

        response = detail_view(request, ex1.pk, template_string=template_text)
        self.assertContains(response, '<h1><div class="cms_plugin cms_plugin-%s-%s-%s-%s">%s</div></h1>' % (
        'placeholderapp', 'example1', 'date_field', ex1.pk, ex1.date_field.strftime("%Y-%m-%d")))

        template_text = '''{% extends "base.html" %}
{% load cms_tags %}

{% block content %}
<h1>{% render_model instance "date_field" "" "" 'date:"Y m d"' %}</h1>
{% endblock content %}
'''
        response = detail_view(request, ex1.pk, template_string=template_text)
        self.assertContains(response, '<h1><div class="cms_plugin cms_plugin-%s-%s-%s-%s">%s</div></h1>' % (
        'placeholderapp', 'example1', 'date_field', ex1.pk, ex1.date_field.strftime("%Y %m %d")))

    def test_filters_notoolbar(self):
        user = self.get_staff()
        page = create_page('Test', 'col_two.html', 'en', published=True)
        ex1 = Example1(char_1="char_1, <p>hello</p>, <p>hello</p>, <p>hello</p>, <p>hello</p>", char_2="char_2",
                       char_3="char_3",
                       char_4="char_4")
        ex1.save()
        template_text = '''{% extends "base.html" %}
{% load cms_tags %}

{% block content %}
<h1>{% render_model instance "char_1" "" "" 'truncatewords:2'  %}</h1>
{% endblock content %}
'''
        request = self.get_page_request(page, user, edit=False)
        response = detail_view(request, ex1.pk, template_string=template_text)
        self.assertContains(response, '<h1>%s</h1>' % truncatewords(ex1.char_1, 2))

    def test_no_cms(self):
        user = self.get_staff()
        ex1 = Example1(char_1="char_1", char_2="char_2", char_3="char_3",
                       char_4="char_4")
        ex1.save()
        template_text = '''{% extends "base.html" %}
{% load cms_tags %}

{% block content %}
{% render_model_icon instance %}
{% endblock content %}
'''
        request = self.get_page_request('', user, edit=True)
        response = detail_view(request, ex1.pk, template_string=template_text)
        self.assertContains(response,
                            '<div class="cms_plugin cms_plugin-%s-%s-%s cms_render_model_icon"><img src="/static/cms/img/toolbar/render_model_placeholder.png"></div>' % (
                            'placeholderapp', 'example1', ex1.pk))
        self.assertContains(response, '\'redirectOnClose\': false,')

    def test_icon_tag(self):
        user = self.get_staff()
        page = create_page('Test', 'col_two.html', 'en', published=True)
        ex1 = Example1(char_1="char_1", char_2="char_2", char_3="char_3",
                       char_4="char_4")
        ex1.save()
        template_text = '''{% extends "base.html" %}
{% load cms_tags %}

{% block content %}
{% render_model_icon instance %}
{% endblock content %}
'''
        request = self.get_page_request(page, user, edit=True)
        response = detail_view(request, ex1.pk, template_string=template_text)
        self.assertContains(response,
                            '<div class="cms_plugin cms_plugin-%s-%s-%s cms_render_model_icon"><img src="/static/cms/img/toolbar/render_model_placeholder.png"></div>' % (
                            'placeholderapp', 'example1', ex1.pk))

    def test_add_tag(self):
        user = self.get_staff()
        page = create_page('Test', 'col_two.html', 'en', published=True)
        ex1 = Example1(char_1="char_1", char_2="char_2", char_3="char_3",
                       char_4="char_4")
        ex1.save()
        template_text = '''{% extends "base.html" %}
{% load cms_tags %}

{% block content %}
{% render_model_add instance %}
{% endblock content %}
'''
        request = self.get_page_request(page, user, edit=True)
        response = detail_view(request, ex1.pk, template_string=template_text)
        self.assertContains(response,
                            '<div class="cms_plugin cms_plugin-%s-%s-add-%s cms_render_model_add"><img src="/static/cms/img/toolbar/render_model_placeholder.png"></div>' % (
                            'placeholderapp', 'example1', ex1.pk))

    def test_block_tag(self):
        user = self.get_staff()
        page = create_page('Test', 'col_two.html', 'en', published=True)
        ex1 = Example1(char_1="char_1", char_2="char_2", char_3="char_3",
                       char_4="char_4", date_field=datetime.date(2012, 1, 1))
        ex1.save()

        # This template does not render anything as content is saved in a
        # variable and never inserted in the page
        template_text = '''{% extends "base.html" %}
{% load cms_tags %}{% load url from future %}

{% block content %}
{% render_model_block instance as rendered_model %}
    {{ instance }}
    <h1>{{ instance.char_1 }} - {{  instance.char_2 }}</h1>
    {{ instance.date_field|date:"Y" }}
    {% if instance.char_1 %}
    <a href="{% url 'detail' instance.pk %}">successful if</a>
    {% endif %}
{% endrender_model_block %}
{% endblock content %}
'''
        request = self.get_page_request(page, user, edit=True)
        response = detail_view(request, ex1.pk, template_string=template_text)
        self.assertNotContains(response,
                               '<div class="cms_plugin cms_plugin-%s-%s-%s cms_render_model_icon"><img src="/static/cms/img/toolbar/render_model_icon.png"></div>' % (
                               'placeholderapp', 'example1', ex1.pk))

        # This template does not render anything as content is saved in a
        # variable and inserted in the page afterwards
        template_text = '''{% extends "base.html" %}
{% load cms_tags %}{% load url from future %}

{% block content %}
{% render_model_block instance as rendered_model %}
    {{ instance }}
    <h1>{{ instance.char_1 }} - {{  instance.char_2 }}</h1>
    <span class="date">{{ instance.date_field|date:"Y" }}</span>
    {% if instance.char_1 %}
    <a href="{% url 'detail' instance.pk %}">successful if</a>
    {% endif %}
{% endrender_model_block %}
{{ rendered_model }}
{% endblock content %}
'''
        request = self.get_page_request(page, user, edit=True)
        response = detail_view(request, ex1.pk, template_string=template_text)
        # Assertions on the content of the block tag
        self.assertContains(response,
                            '<div class="cms_plugin cms_plugin-%s-%s-%s">' % ('placeholderapp', 'example1', ex1.pk))
        self.assertContains(response, '<h1>%s - %s</h1>' % (ex1.char_1, ex1.char_2))
        self.assertContains(response, '<span class="date">%s</span>' % (ex1.date_field.strftime("%Y")))
        self.assertContains(response, '<a href="%s">successful if</a></div>' % (reverse('detail', args=(ex1.pk,))))

        # This template is rendered directly
        template_text = '''{% extends "base.html" %}
{% load cms_tags %}{% load url from future %}

{% block content %}
{% render_model_block instance %}
    {{ instance }}
    <h1>{{ instance.char_1 }} - {{  instance.char_2 }}</h1>
    <span class="date">{{ instance.date_field|date:"Y" }}</span>
    {% if instance.char_1 %}
    <a href="{% url 'detail' instance.pk %}">successful if</a>
    {% endif %}
{% endrender_model_block %}
{% endblock content %}
'''
        request = self.get_page_request(page, user, edit=True)
        response = detail_view(request, ex1.pk, template_string=template_text)
        # Assertions on the content of the block tag
        self.assertContains(response,
                            '<div class="cms_plugin cms_plugin-%s-%s-%s">' % ('placeholderapp', 'example1', ex1.pk))
        self.assertContains(response, '<h1>%s - %s</h1>' % (ex1.char_1, ex1.char_2))
        self.assertContains(response, '<span class="date">%s</span>' % (ex1.date_field.strftime("%Y")))
        self.assertContains(response, '<a href="%s">successful if</a></div>' % (reverse('detail', args=(ex1.pk,))))

        # Changelist check
        template_text = '''{% extends "base.html" %}
{% load cms_tags %}{% load url from future %}

{% block content %}
{% render_model_block instance 'changelist' %}
    {{ instance }}
{% endrender_model_block %}
{% endblock content %}
'''
        request = self.get_page_request(page, user, edit=True)
        response = detail_view(request, ex1.pk, template_string=template_text)
        # Assertions on the content of the block tag
        self.assertContains(response, '<div class="cms_plugin cms_plugin-%s-%s-changelist-%s">' % ('placeholderapp', 'example1', ex1.pk))

    def test_invalid_attribute(self):
        user = self.get_staff()
        page = create_page('Test', 'col_two.html', 'en', published=True)
        ex1 = Example1(char_1="char_1", char_2="char_2", char_3="char_3",
                       char_4="char_4")
        ex1.save()
        template_text = '''{% extends "base.html" %}
{% load cms_tags %}

{% block content %}
<h1>{% render_model instance "fake_field" %}</h1>
{% endblock content %}
'''
        request = self.get_page_request(page, user, edit=True)
        response = detail_view(request, ex1.pk, template_string=template_text)
        self.assertContains(response, '<div class="cms_plugin cms_plugin-%s-%s-%s-%s"></div>' % (
        'placeholderapp', 'example1', 'fake_field', ex1.pk))

        # no attribute
        template_text = '''{% extends "base.html" %}
{% load cms_tags %}

{% block content %}CIAOOOO
<h1>{% render_model instance "" %}</h1>
{% endblock content %}
'''
        request = self.get_page_request(page, user, edit=True)
        response = detail_view(request, ex1.pk, template_string=template_text)
        self.assertContains(response, '<div class="cms_plugin cms_plugin-%s"></div>' % ex1.pk)

    def test_callable_item(self):
        user = self.get_staff()
        page = create_page('Test', 'col_two.html', 'en', published=True)
        ex1 = Example1(char_1="char_1", char_2="char_2", char_3="char_3",
                       char_4="char_4")
        ex1.save()
        template_text = '''{% extends "base.html" %}
{% load cms_tags %}

{% block content %}
<h1>{% render_model instance "callable_item" %}</h1>
{% endblock content %}
'''
        request = self.get_page_request(page, user, edit=True)
        response = detail_view(request, ex1.pk, template_string=template_text)
        self.assertContains(response, '<h1><div class="cms_plugin cms_plugin-%s-%s-%s-%s">char_1</div></h1>' % (
        'placeholderapp', 'example1', 'callable_item', ex1.pk))

    def test_view_method(self):
        user = self.get_staff()
        page = create_page('Test', 'col_two.html', 'en', published=True)
        ex1 = Example1(char_1="char_1", char_2="char_2", char_3="char_3",
                       char_4="char_4")
        ex1.save()
        template_text = '''{% extends "base.html" %}
{% load cms_tags %}

{% block content %}
<h1>{% render_model instance "callable_item" "char_1,char_2" "en" "" "" "dynamic_url" %}</h1>
{% endblock content %}
'''
        request = self.get_page_request(page, user, edit=True)
        response = detail_view(request, ex1.pk, template_string=template_text)
        self.assertContains(response, '<h1><div class="cms_plugin cms_plugin-%s-%s-%s-%s">char_1</div></h1>' % (
        'placeholderapp', 'example1', 'callable_item', ex1.pk))

    def test_method_attribute(self):
        user = self.get_staff()
        page = create_page('Test', 'col_two.html', 'en', published=True)
        ex1 = Example1(char_1="char_1", char_2="char_2", char_3="char_3",
                       char_4="char_4")
        ex1.save()
        template_text = '''{% extends "base.html" %}
{% load cms_tags %}

{% block content %}
<h1>{% render_model instance "callable_item" "char_1,char_2" "en" "" "" "static_admin_url" %}</h1>
{% endblock content %}
'''
        request = self.get_page_request(page, user, edit=True)
        ex1.set_static_url(request)
        response = detail_view(request, ex1.pk, template_string=template_text)
        self.assertContains(response, '<h1><div class="cms_plugin cms_plugin-%s-%s-%s-%s">char_1</div></h1>' % (
        'placeholderapp', 'example1', 'callable_item', ex1.pk))

    def test_admin_url(self):
        user = self.get_staff()
        page = create_page('Test', 'col_two.html', 'en', published=True)
        ex1 = Example1(char_1="char_1", char_2="char_2", char_3="char_3",
                       char_4="char_4")
        ex1.save()
        template_text = '''{% extends "base.html" %}
{% load cms_tags %}

{% block content %}
<h1>{% render_model instance "callable_item" "char_1" "en" "" "admin:placeholderapp_example1_edit_field" %}</h1>
{% endblock content %}
'''
        request = self.get_page_request(page, user, edit=True)
        response = detail_view(request, ex1.pk, template_string=template_text)
        self.assertContains(response, '<h1><div class="cms_plugin cms_plugin-%s-%s-%s-%s">char_1</div></h1>' % (
        'placeholderapp', 'example1', 'callable_item', ex1.pk))

    def test_admin_url_extra_field(self):
        user = self.get_staff()
        page = create_page('Test', 'col_two.html', 'en', published=True)
        ex1 = Example1(char_1="char_1", char_2="char_2", char_3="char_3",
                       char_4="char_4")
        ex1.save()
        template_text = '''{% extends "base.html" %}
{% load cms_tags %}

{% block content %}
<h1>{% render_model instance "callable_item" "char_2" %}</h1>
{% endblock content %}
'''
        request = self.get_page_request(page, user, edit=True)
        response = detail_view(request, ex1.pk, template_string=template_text)
        self.assertContains(response, '<h1><div class="cms_plugin cms_plugin-%s-%s-%s-%s">char_1</div></h1>' % (
        'placeholderapp', 'example1', 'callable_item', ex1.pk))
        self.assertContains(response, "/admin/placeholderapp/example1/edit-field/%s/en/" % ex1.pk)
        self.assertTrue(re.search(self.edit_fields_rx % "char_2", response.content.decode('utf8')))

    def test_admin_url_multiple_fields(self):
        user = self.get_staff()
        page = create_page('Test', 'col_two.html', 'en', published=True)
        ex1 = Example1(char_1="char_1", char_2="char_2", char_3="char_3",
                       char_4="char_4")
        ex1.save()
        template_text = '''{% extends "base.html" %}
{% load cms_tags %}

{% block content %}
<h1>{% render_model instance "callable_item" "char_1,char_2" "en" "" "admin:placeholderapp_example1_edit_field" %}</h1>
{% endblock content %}
'''
        request = self.get_page_request(page, user, edit=True)
        response = detail_view(request, ex1.pk, template_string=template_text)
        self.assertContains(response, '<h1><div class="cms_plugin cms_plugin-%s-%s-%s-%s">char_1</div></h1>' % (
        'placeholderapp', 'example1', 'callable_item', ex1.pk))
        self.assertContains(response, "/admin/placeholderapp/example1/edit-field/%s/en/" % ex1.pk)
        self.assertTrue(re.search(self.edit_fields_rx % "char_1", response.content.decode('utf8')))
        self.assertTrue(re.search(self.edit_fields_rx % "char_1%2Cchar_2", response.content.decode('utf8')))

    def test_instance_method(self):
        user = self.get_staff()
        page = create_page('Test', 'col_two.html', 'en', published=True)
        ex1 = Example1(char_1="char_1", char_2="char_2", char_3="char_3",
                       char_4="char_4")
        ex1.save()
        template_text = '''{% extends "base.html" %}
{% load cms_tags %}

{% block content %}
<h1>{% render_model instance "callable_item" %}</h1>
{% endblock content %}
'''
        request = self.get_page_request(page, user, edit=True)
        response = detail_view(request, ex1.pk, template_string=template_text)
        self.assertContains(response, '<h1><div class="cms_plugin cms_plugin-%s-%s-%s-%s">char_1</div></h1>' % (
        'placeholderapp', 'example1', 'callable_item', ex1.pk))

    def test_item_from_context(self):
        user = self.get_staff()
        page = create_page('Test', 'col_two.html', 'en', published=True)
        ex1 = Example1(char_1="char_1", char_2="char_2", char_3="char_3",
                       char_4="char_4")
        ex1.save()
        template_text = '''{% extends "base.html" %}
{% load cms_tags %}

{% block content %}
<h1>{% render_model instance item_name %}</h1>
{% endblock content %}
'''
        request = self.get_page_request(page, user, edit=True)
        response = detail_view(request, ex1.pk, template_string=template_text,
                               item_name="callable_item")
        self.assertContains(response, '<h1><div class="cms_plugin cms_plugin-%s-%s-%s-%s">char_1</div></h1>' % (
        'placeholderapp', 'example1', 'callable_item', ex1.pk))

    def test_edit_field(self):
        from django.contrib.admin import site

        exadmin = site._registry[Example1]

        user = self.get_superuser()
        page = create_page('Test', 'col_two.html', 'en', published=True)
        ex1 = Example1(char_1="char_1", char_2="char_2", char_3="char_3",
                       char_4="char_4")
        ex1.save()

        request = self.get_page_request(page, user, edit=True)
        request.GET['edit_fields'] = 'char_1'
        response = exadmin.edit_field(request, ex1.pk, "en")
        self.assertContains(response, 'id="id_char_1"')
        self.assertContains(response, 'value="char_1"')

    def test_edit_field_not_allowed(self):
        from django.contrib.admin import site

        exadmin = site._registry[Example1]

        user = self.get_superuser()
        page = create_page('Test', 'col_two.html', 'en', published=True)
        ex1 = Example1(char_1="char_1", char_2="char_2", char_3="char_3",
                       char_4="char_4")
        ex1.save()

        request = self.get_page_request(page, user, edit=True)
        request.GET['edit_fields'] = 'char_3'
        response = exadmin.edit_field(request, ex1.pk, "en")
        self.assertEqual(response.status_code, 400)
        self.assertEqual(response.content.decode('utf8'), 'Fields char_3 not editabled in the frontend')

    def test_multi_edit(self):
        user = self.get_staff()
        page = create_page('Test', 'col_two.html', 'en', published=True)
        title = create_title("fr", "test", page)

        exm = MultilingualExample1()
        exm.translate("en")
        exm.char_1 = 'one'
        exm.char_2 = 'two'
        exm.save()
        exm.translate("fr")
        exm.char_1 = "un"
        exm.char_2 = "deux"
        exm.save()

        request = self.get_page_request(page, user, edit=True)
        response = detail_view_multi(request, exm.pk)
        self.assertContains(response, '<h1><div class="cms_plugin cms_plugin-%s-%s-%s-%s">one</div></h1>' % (
        'placeholderapp', 'multilingualexample1', 'char_1', exm.pk))
        self.assertContains(response, "/admin/placeholderapp/multilingualexample1/edit-field/%s/en/" % exm.pk)
        self.assertTrue(re.search(self.edit_fields_rx % "char_1", response.content.decode('utf8')))
        self.assertTrue(re.search(self.edit_fields_rx % "char_1%2Cchar_2", response.content.decode('utf8')))

        with SettingsOverride(LANGUAGE_CODE="fr"):
            request = self.get_page_request(title.page, user, edit=True, lang_code="fr")
            response = detail_view_multi(request, exm.pk)
            self.assertContains(response, '<h1><div class="cms_plugin cms_plugin-%s-%s-%s-%s">un</div></h1>' % (
            'placeholderapp', 'multilingualexample1', 'char_1', exm.pk))
            self.assertContains(response, "/admin/placeholderapp/multilingualexample1/edit-field/%s/fr/" % exm.pk)
            self.assertTrue(re.search(self.edit_fields_rx % "char_1%2Cchar_2", response.content.decode('utf8')))

    def test_edit_field_multilingual(self):
        from django.contrib.admin import site

        exadmin = site._registry[MultilingualExample1]

        user = self.get_superuser()
        page = create_page('Test', 'col_two.html', 'en', published=True)
        title = create_title("fr", "test", page)

        exm = MultilingualExample1()
        exm.translate("en")
        exm.char_1 = 'one'
        exm.char_2 = 'two'
        exm.save()
        exm.translate("fr")
        exm.char_1 = "un"
        exm.char_2 = "deux"
        exm.save()

        request = self.get_page_request(page, user, edit=True)
        request.GET['edit_fields'] = 'char_2'

        response = exadmin.edit_field(request, exm.pk, "en")
        self.assertContains(response, 'id="id_char_2"')
        self.assertContains(response, 'value="two"')

        response = exadmin.edit_field(request, exm.pk, "fr")
        self.assertContains(response, 'id="id_char_2"')
        self.assertContains(response, 'value="deux"')

        with SettingsOverride(LANGUAGE_CODE="fr"):
            request = self.get_page_request(title.page, user, edit=True, lang_code="fr")
            request.GET['edit_fields'] = 'char_2'
            response = exadmin.edit_field(request, exm.pk, "fr")
            self.assertContains(response, 'id="id_char_2"')
            self.assertContains(response, 'value="deux"')

    def test_edit_page(self):
        language = "en"
        user = self.get_superuser()
        page = create_page('Test', 'col_two.html', language, published=True)
        title = page.get_title_obj(language)
        title.menu_title = 'Menu Test'
        title.page_title = 'Page Test'
        title.title = 'Main Test'
        title.save()
        page.publish('en')
        page.reload()
        request = self.get_page_request(page, user, edit=True)
        response = details(request, '')
        self.assertContains(response, '<div class="cms_plugin cms_plugin-cms-page-get_page_title-%s">%s</div>' % (
        page.pk, page.get_page_title(language)))
        self.assertContains(response, '<div class="cms_plugin cms_plugin-cms-page-get_menu_title-%s">%s</div>' % (
        page.pk, page.get_menu_title(language)))
        self.assertContains(response, '<div class="cms_plugin cms_plugin-cms-page-get_title-%s">%s</div>' % (page.pk, page.get_title(language)))
        self.assertContains(response, '<div class="cms_plugin cms_plugin-cms-page-changelist-%s"><h3>Menu</h3></div>' % page.pk)


class ToolbarAPITests(TestCase):
    def test_find_item(self):
        api = ToolbarAPIMixin()
        first = api.add_link_item('First', 'http://www.example.org')
        second = api.add_link_item('Second', 'http://www.example.org')
        all_links = api.find_items(LinkItem)
        self.assertEqual(len(all_links), 2)
        result = api.find_first(LinkItem, name='First')
        self.assertNotEqual(result, None)
        self.assertEqual(result.index, 0)
        self.assertEqual(result.item, first)
        result = api.find_first(LinkItem, name='Second')
        self.assertNotEqual(result, None)
        self.assertEqual(result.index, 1)
        self.assertEqual(result.item, second)
        no_result = api.find_first(LinkItem, name='Third')
        self.assertEqual(no_result, None)

    def test_find_item_lazy(self):
        lazy_attribute = lazy(lambda x: x, str)('Test')
        api = ToolbarAPIMixin()
        api.add_link_item(lazy_attribute, None)
        result = api.find_first(LinkItem, name='Test')
        self.assertNotEqual(result, None)
        self.assertEqual(result.index, 0)

    def test_not_is_staff(self):
        request = RequestFactory().get('/en/?edit')
        request.session = {}
        request.LANGUAGE_CODE = 'en'
        request.user = AnonymousUser()
        toolbar = CMSToolbar(request)
        self.assertEqual(len(toolbar.get_left_items()), 0)
        self.assertEqual(len(toolbar.get_right_items()), 0)

    def test_item_search_result(self):
        item = object()
        result = ItemSearchResult(item, 2)
        self.assertEqual(result.item, item)
        self.assertEqual(int(result), 2)
        result += 2
        self.assertEqual(result.item, item)
        self.assertEqual(result.index, 4)<|MERGE_RESOLUTION|>--- conflicted
+++ resolved
@@ -7,14 +7,9 @@
 from cms.views import details
 import re
 from cms.api import create_page, create_title
-<<<<<<< HEAD
-from cms.cms_toolbar import ADMIN_MENU_IDENTIFIER
+from cms.cms_toolbar import ADMIN_MENU_IDENTIFIER, ADMINISTRATION_BREAK
 from cms.compat import get_user_model, is_user_swapped
-from cms.toolbar.items import ToolbarAPIMixin, LinkItem, ItemSearchResult
-=======
-from cms.cms_toolbar import ADMIN_MENU_IDENTIFIER, ADMINISTRATION_BREAK
 from cms.toolbar.items import ToolbarAPIMixin, LinkItem, ItemSearchResult, Break, SubMenu
->>>>>>> 1daae02b
 from cms.toolbar.toolbar import CMSToolbar
 from cms.middleware.toolbar import ToolbarMiddleware
 from cms.test_utils.testcases import SettingsOverrideTestCase
@@ -95,15 +90,11 @@
         # Logo + edit-mode + admin-menu + logout
         self.assertEqual(len(items), 2)
         admin_items = toolbar.get_or_create_menu(ADMIN_MENU_IDENTIFIER, 'Test').get_items()
-<<<<<<< HEAD
 
         if is_user_swapped:
+            self.assertEqual(len(admin_items), 6, admin_items)
+        else:
             self.assertEqual(len(admin_items), 7, admin_items)
-        else:
-            self.assertEqual(len(admin_items), 8, admin_items)
-=======
-        self.assertEqual(len(admin_items), 7, admin_items)
->>>>>>> 1daae02b
 
     def test_anon(self):
         page = create_page('test', 'nav_playground.html', 'en')
