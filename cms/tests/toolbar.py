--- conflicted
+++ resolved
@@ -2,11 +2,7 @@
 from cms.api import create_page
 from cms.cms_toolbar import CMSToolbar
 from cms.test_utils.testcases import SettingsOverrideTestCase
-<<<<<<< HEAD
 from cms.test_utils.util.context_managers import SettingsOverride
-from cms.test_utils.util.request_factory import RequestFactory
-=======
->>>>>>> 7fecd874
 from cms.toolbar.items import (Anchor, TemplateHTML, Switcher, List, ListItem, 
     GetButton)
 from django.conf import settings
@@ -168,6 +164,7 @@
 
         # normal staff without templates
         request.user = self.get_staff()
+        request.session = {}
         toolbar = CMSToolbar(request)
 
         items = toolbar.get_items({})
@@ -276,6 +273,7 @@
         request = self.request_factory.get(page.get_absolute_url() + '?edit')
         request.user = self.get_staff()
         request.current_page = page
+        request.session = {}
         toolbar = CMSToolbar(request)
 
         self.assertTrue(toolbar.edit_mode)
@@ -299,6 +297,7 @@
         page = create_page('test', 'nav_playground.html', 'en', published=True)
         request = self.request_factory.get(page.get_absolute_url() + '?edit')
         request.user = self.get_staff()
+        request.session = {}
         request.current_page = page
         toolbar = CMSToolbar(request)
 
