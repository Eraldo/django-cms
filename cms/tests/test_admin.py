# -*- coding: utf-8 -*-
import json
import datetime
<<<<<<< HEAD
from cms import api
from cms.utils.urlutils import admin_reverse
from django.utils.http import urlencode
=======
>>>>>>> 23522562

from djangocms_text_ckeditor.cms_plugins import TextPlugin
from djangocms_text_ckeditor.models import Text
from django.contrib import admin
from django.contrib.admin.models import LogEntry
from django.contrib.admin.sites import site, AdminSite
from django.contrib.auth import get_user_model
from django.contrib.auth.models import Permission, AnonymousUser
from django.contrib.sites.models import Site
from django.core.urlresolvers import reverse
from django.http import (Http404, HttpResponseBadRequest, HttpResponseForbidden, HttpResponse,
                         QueryDict, HttpResponseNotFound)
from django.utils.encoding import force_text, smart_str
from django.utils import timezone
from django.utils.six.moves.urllib.parse import urlparse

from cms.admin.change_list import CMSChangeList
from cms.admin.forms import PageForm, AdvancedSettingsForm
from cms.admin.pageadmin import PageAdmin
from cms.admin.permissionadmin import PagePermissionInlineAdmin
from cms import api
from cms.api import create_page, create_title, add_plugin, assign_user_to_page, publish_page
from cms.constants import PLUGIN_MOVE_ACTION
from cms.models import UserSettings, StaticPlaceholder
from cms.models.pagemodel import Page
from cms.models.permissionmodels import GlobalPagePermission, PagePermission
from cms.models.placeholdermodel import Placeholder
from cms.models.pluginmodel import CMSPlugin
from cms.models.titlemodels import Title
from cms.test_utils import testcases as base
from cms.test_utils.testcases import (
    CMSTestCase, URL_CMS_PAGE_DELETE, URL_CMS_PAGE,URL_CMS_TRANSLATION_DELETE,
    URL_CMS_PAGE_CHANGE_LANGUAGE, URL_CMS_PAGE_CHANGE, URL_CMS_PAGE_PERMISSIONS,
    URL_CMS_PAGE_ADD, URL_CMS_PAGE_PUBLISHED
)
from cms.test_utils.util.fuzzy_int import FuzzyInt
from cms.utils import get_cms_setting
from cms.utils.i18n import force_language
from cms.utils.urlutils import admin_reverse


class AdminTestsBase(CMSTestCase):
    @property
    def admin_class(self):
        return site._registry[Page]

    def _get_guys(self, admin_only=False, use_global_permissions=True):
        admin_user = self.get_superuser()
        if admin_only:
            return admin_user
        USERNAME = 'test'

        if get_user_model().USERNAME_FIELD == 'email':
            normal_guy = get_user_model().objects.create_user(USERNAME, 'test@test.com', 'test@test.com')
        else:
            normal_guy = get_user_model().objects.create_user(USERNAME, 'test@test.com', USERNAME)

        normal_guy.is_staff = True
        normal_guy.is_active = True
        normal_guy.save()
        normal_guy.user_permissions = Permission.objects.filter(
            codename__in=['change_page', 'change_title', 'add_page', 'add_title', 'delete_page', 'delete_title']
        )
        if use_global_permissions:
            gpp = GlobalPagePermission.objects.create(
                user=normal_guy,
                can_change=True,
                can_delete=True,
                can_change_advanced_settings=False,
                can_publish=True,
                can_change_permissions=False,
                can_move_page=True,
            )
            gpp.sites = Site.objects.all()
        return admin_user, normal_guy


class AdminTestCase(AdminTestsBase):

    def test_extension_not_in_admin(self):
        admin_user, staff = self._get_guys()
        with self.login_user_context(admin_user):
            request = self.get_request(URL_CMS_PAGE_CHANGE % 1, 'en',)
            response = site.index(request)
            self.assertNotContains(response, '/mytitleextension/')
            self.assertNotContains(response, '/mypageextension/')

    def test_permissioned_page_list(self):
        """
        Makes sure that a user with restricted page permissions can view
        the page list.
        """
        admin_user, normal_guy = self._get_guys(use_global_permissions=False)

        current_site = Site.objects.get(pk=1)
        page = create_page("Test page", "nav_playground.html", "en",
                           site=current_site, created_by=admin_user)

        PagePermission.objects.create(page=page, user=normal_guy)

        with self.login_user_context(normal_guy):
            resp = self.client.get(URL_CMS_PAGE)
            self.assertEqual(resp.status_code, 200)

    def test_edit_does_not_reset_page_adv_fields(self):
        """
        Makes sure that if a non-superuser with no rights to edit advanced page
        fields edits a page, those advanced fields are not touched.
        """
        OLD_PAGE_NAME = 'Test Page'
        NEW_PAGE_NAME = 'Test page 2'
        REVERSE_ID = 'Test'
        OVERRIDE_URL = 'my/override/url'

        admin_user, normal_guy = self._get_guys()

        current_site = Site.objects.get(pk=1)

        # The admin creates the page
        page = create_page(OLD_PAGE_NAME, "nav_playground.html", "en",
                           site=current_site, created_by=admin_user)
        page.reverse_id = REVERSE_ID
        page.save()
        title = page.get_title_obj()
        title.has_url_overwrite = True
        title.path = OVERRIDE_URL
        title.save()

        self.assertEqual(page.get_title(), OLD_PAGE_NAME)
        self.assertEqual(page.reverse_id, REVERSE_ID)
        self.assertEqual(title.overwrite_url, OVERRIDE_URL)

        # The user edits the page (change the page name for ex.)
        page_data = {
            'title': NEW_PAGE_NAME,
            'slug': page.get_slug(),
            'language': title.language,
            'site': page.site.pk,
            'template': page.template,
            'pagepermission_set-TOTAL_FORMS': 0,
            'pagepermission_set-INITIAL_FORMS': 0,
            'pagepermission_set-MAX_NUM_FORMS': 0,
            'pagepermission_set-2-TOTAL_FORMS': 0,
            'pagepermission_set-2-INITIAL_FORMS': 0,
            'pagepermission_set-2-MAX_NUM_FORMS': 0
        }
        # required only if user haves can_change_permission
        with self.login_user_context(normal_guy):
            resp = self.client.post(base.URL_CMS_PAGE_CHANGE % page.pk, page_data,
                                    follow=True)
            self.assertEqual(resp.status_code, 200)
            self.assertTemplateNotUsed(resp, 'admin/login.html')
            page = Page.objects.get(pk=page.pk)

            self.assertEqual(page.get_title(), NEW_PAGE_NAME)
            self.assertEqual(page.reverse_id, REVERSE_ID)
            title = page.get_title_obj()
            self.assertEqual(title.overwrite_url, OVERRIDE_URL)

        # The admin edits the page (change the page name for ex.)
        page_data = {
            'title': OLD_PAGE_NAME,
            'slug': page.get_slug(),
            'language': title.language,
            'site': page.site.pk,
            'template': page.template,
            'reverse_id': page.reverse_id,
            'pagepermission_set-TOTAL_FORMS': 0,  # required only if user haves can_change_permission
            'pagepermission_set-INITIAL_FORMS': 0,
            'pagepermission_set-MAX_NUM_FORMS': 0,
            'pagepermission_set-2-TOTAL_FORMS': 0,
            'pagepermission_set-2-INITIAL_FORMS': 0,
            'pagepermission_set-2-MAX_NUM_FORMS': 0
        }
        with self.login_user_context(admin_user):
            resp = self.client.post(base.URL_CMS_PAGE_CHANGE % page.pk, page_data,
                                    follow=True)
            self.assertEqual(resp.status_code, 200)
            self.assertTemplateNotUsed(resp, 'admin/login.html')
            page = Page.objects.get(pk=page.pk)

            self.assertEqual(page.get_title(), OLD_PAGE_NAME)
            self.assertEqual(page.reverse_id, REVERSE_ID)
            title = page.get_title_obj()
            self.assertEqual(title.overwrite_url, OVERRIDE_URL)

    def test_edit_does_not_reset_apphook(self):
        """
        Makes sure that if a non-superuser with no rights to edit advanced page
        fields edits a page, those advanced fields are not touched.
        """
        OLD_PAGE_NAME = 'Test Page'
        NEW_PAGE_NAME = 'Test page 2'
        REVERSE_ID = 'Test'
        APPLICATION_URLS = 'project.sampleapp.urls'

        admin_user, normal_guy = self._get_guys()

        current_site = Site.objects.get(pk=1)

        # The admin creates the page
        page = create_page(OLD_PAGE_NAME, "nav_playground.html", "en",
                           site=current_site, created_by=admin_user)
        page.reverse_id = REVERSE_ID
        page.save()
        title = page.get_title_obj()
        title.has_url_overwrite = True

        title.save()
        page.application_urls = APPLICATION_URLS
        page.save()
        self.assertEqual(page.get_title(), OLD_PAGE_NAME)
        self.assertEqual(page.reverse_id, REVERSE_ID)
        self.assertEqual(page.application_urls, APPLICATION_URLS)

        # The user edits the page (change the page name for ex.)
        page_data = {
            'title': NEW_PAGE_NAME,
            'slug': page.get_slug(),
            'language': title.language,
            'site': page.site.pk,
            'template': page.template,
            'pagepermission_set-TOTAL_FORMS': 0,
            'pagepermission_set-INITIAL_FORMS': 0,
            'pagepermission_set-MAX_NUM_FORMS': 0,
            'pagepermission_set-2-TOTAL_FORMS': 0,
            'pagepermission_set-2-INITIAL_FORMS': 0,
            'pagepermission_set-2-MAX_NUM_FORMS': 0,
        }

        with self.login_user_context(normal_guy):
            resp = self.client.post(base.URL_CMS_PAGE_CHANGE % page.pk, page_data,
                                    follow=True)
            self.assertEqual(resp.status_code, 200)
            self.assertTemplateNotUsed(resp, 'admin/login.html')
            page = Page.objects.get(pk=page.pk)
            self.assertEqual(page.get_title(), NEW_PAGE_NAME)
            self.assertEqual(page.reverse_id, REVERSE_ID)
            self.assertEqual(page.application_urls, APPLICATION_URLS)
            title = page.get_title_obj()
            # The admin edits the page (change the page name for ex.)
            page_data = {
                'title': OLD_PAGE_NAME,
                'slug': page.get_slug(),
                'language': title.language,
                'site': page.site.pk,
                'template': page.template,
                'reverse_id': page.reverse_id,
            }

        with self.login_user_context(admin_user):
            resp = self.client.post(base.URL_CMS_PAGE_ADVANCED_CHANGE % page.pk, page_data,
                                    follow=True)
            self.assertEqual(resp.status_code, 200)
            self.assertTemplateNotUsed(resp, 'admin/login.html')
            resp = self.client.post(base.URL_CMS_PAGE_CHANGE % page.pk, page_data,
                                    follow=True)
            self.assertEqual(resp.status_code, 200)
            self.assertTemplateNotUsed(resp, 'admin/login.html')
            page = Page.objects.get(pk=page.pk)

            self.assertEqual(page.get_title(), OLD_PAGE_NAME)
            self.assertEqual(page.reverse_id, REVERSE_ID)
            self.assertEqual(page.application_urls, '')

    def test_2apphooks_with_same_namespace(self):
        PAGE1 = 'Test Page'
        PAGE2 = 'Test page 2'
        APPLICATION_URLS = 'project.sampleapp.urls'

        admin_user, normal_guy = self._get_guys()

        current_site = Site.objects.get(pk=1)

        # The admin creates the page
        page = create_page(PAGE1, "nav_playground.html", "en",
                           site=current_site, created_by=admin_user)
        page2 = create_page(PAGE2, "nav_playground.html", "en",
                            site=current_site, created_by=admin_user)

        page.application_urls = APPLICATION_URLS
        page.application_namespace = "space1"
        page.save()
        page2.application_urls = APPLICATION_URLS
        page2.save()

        # The admin edits the page (change the page name for ex.)
        page_data = {
            'title': PAGE2,
            'slug': page2.get_slug(),
            'language': 'en',
            'site': page.site.pk,
            'template': page2.template,
            'application_urls': 'SampleApp',
            'application_namespace': 'space1',
        }

        with self.login_user_context(admin_user):
            resp = self.client.post(base.URL_CMS_PAGE_ADVANCED_CHANGE % page.pk, page_data)
            self.assertEqual(resp.status_code, 302)
            self.assertEqual(Page.objects.filter(application_namespace="space1").count(), 1)
            resp = self.client.post(base.URL_CMS_PAGE_ADVANCED_CHANGE % page2.pk, page_data)
            self.assertEqual(resp.status_code, 200)
            page_data['application_namespace'] = 'space2'
            resp = self.client.post(base.URL_CMS_PAGE_ADVANCED_CHANGE % page2.pk, page_data)
            self.assertEqual(resp.status_code, 302)

    def test_delete(self):
        admin_user = self.get_superuser()
        create_page("home", "nav_playground.html", "en",
                           created_by=admin_user, published=True)
        page = create_page("delete-page", "nav_playground.html", "en",
                           created_by=admin_user, published=True)
        create_page('child-page', "nav_playground.html", "en",
                    created_by=admin_user, published=True, parent=page)
        body = page.placeholders.get(slot='body')
        add_plugin(body, 'TextPlugin', 'en', body='text')
        page.publish('en')
        with self.login_user_context(admin_user):
            data = {'post': 'yes'}
            response = self.client.post(URL_CMS_PAGE_DELETE % page.pk, data)
            self.assertRedirects(response, URL_CMS_PAGE)

    def test_delete_diff_language(self):
        admin_user = self.get_superuser()
        create_page("home", "nav_playground.html", "en",
                           created_by=admin_user, published=True)
        page = create_page("delete-page", "nav_playground.html", "en",
                           created_by=admin_user, published=True)
        create_page('child-page', "nav_playground.html", "de",
                    created_by=admin_user, published=True, parent=page)
        body = page.placeholders.get(slot='body')
        add_plugin(body, 'TextPlugin', 'en', body='text')
        page.publish('en')
        with self.login_user_context(admin_user):
            data = {'post': 'yes'}
            response = self.client.post(URL_CMS_PAGE_DELETE % page.pk, data)
            self.assertRedirects(response, URL_CMS_PAGE)

    def test_search_fields(self):
        superuser = self.get_superuser()
        from django.contrib.admin import site

        with self.login_user_context(superuser):
            for model, admin_instance in site._registry.items():
                if model._meta.app_label != 'cms':
                    continue
                if not admin_instance.search_fields:
                    continue
                url = admin_reverse('cms_%s_changelist' % model._meta.model_name)
                response = self.client.get('%s?q=1' % url)
                errmsg = response.content
                self.assertEqual(response.status_code, 200, errmsg)

    def test_pagetree_filtered(self):
        superuser = self.get_superuser()
        create_page("root-page", "nav_playground.html", "en",
                    created_by=superuser, published=True)
        with self.login_user_context(superuser):
            url = admin_reverse('cms_page_changelist')
            response = self.client.get('%s?template__exact=nav_playground.html' % url)
            errmsg = response.content
            self.assertEqual(response.status_code, 200, errmsg)

    def test_delete_translation(self):
        admin_user = self.get_superuser()
        page = create_page("delete-page-translation", "nav_playground.html", "en",
                           created_by=admin_user, published=True)
        create_title("de", "delete-page-translation-2", page, slug="delete-page-translation-2")
        create_title("es-mx", "delete-page-translation-es", page, slug="delete-page-translation-es")
        with self.login_user_context(admin_user):
            response = self.client.get(URL_CMS_TRANSLATION_DELETE % page.pk, {'language': 'de'})
            self.assertEqual(response.status_code, 200)
            response = self.client.post(URL_CMS_TRANSLATION_DELETE % page.pk, {'language': 'de'})
            self.assertRedirects(response, URL_CMS_PAGE)
            response = self.client.get(URL_CMS_TRANSLATION_DELETE % page.pk, {'language': 'es-mx'})
            self.assertEqual(response.status_code, 200)
            response = self.client.post(URL_CMS_TRANSLATION_DELETE % page.pk, {'language': 'es-mx'})
            self.assertRedirects(response, URL_CMS_PAGE)

    def test_change_dates(self):
        admin_user, staff = self._get_guys()

        with self.settings(USE_TZ=False, TIME_ZONE='UTC'):

            page = create_page('test-page', 'nav_playground.html', 'en')
            page.publish('en')
            draft = page.get_draft_object()

            original_date = draft.publication_date
            original_end_date = draft.publication_end_date
            new_date = timezone.now() - datetime.timedelta(days=1)
            new_end_date = timezone.now() + datetime.timedelta(days=1)
            url = admin_reverse('cms_page_dates', args=(draft.pk,))
            with self.login_user_context(admin_user):
                response = self.client.post(url, {
                    'language': 'en',
                    'site': draft.site.pk,
                    'publication_date_0': new_date.date(),
                    'publication_date_1': new_date.strftime("%H:%M:%S"),
                    'publication_end_date_0': new_end_date.date(),
                    'publication_end_date_1': new_end_date.strftime("%H:%M:%S"),
                })
                self.assertEqual(response.status_code, 302)
                draft = Page.objects.get(pk=draft.pk)
                self.assertNotEqual(draft.publication_date.timetuple(), original_date.timetuple())
                self.assertEqual(draft.publication_date.timetuple(), new_date.timetuple())
                self.assertEqual(draft.publication_end_date.timetuple(), new_end_date.timetuple())
                if original_end_date:
                    self.assertNotEqual(draft.publication_end_date.timetuple(), original_end_date.timetuple())

        with self.settings(USE_TZ=True, TIME_ZONE='UTC'):

            page = create_page('test-page-2', 'nav_playground.html', 'en')
            page.publish('en')
            draft = page.get_draft_object()

            original_date = draft.publication_date
            original_end_date = draft.publication_end_date
            new_date = timezone.localtime(timezone.now()) - datetime.timedelta(days=1)
            new_end_date = timezone.localtime(timezone.now()) + datetime.timedelta(days=1)
            url = admin_reverse('cms_page_dates', args=(draft.pk,))
            with self.login_user_context(admin_user):
                response = self.client.post(url, {
                    'language': 'en',
                    'site': draft.site.pk,
                    'publication_date_0': new_date.date(),
                    'publication_date_1': new_date.strftime("%H:%M:%S"),
                    'publication_end_date_0': new_end_date.date(),
                    'publication_end_date_1': new_end_date.strftime("%H:%M:%S"),
                })
                self.assertEqual(response.status_code, 302)
                draft = Page.objects.get(pk=draft.pk)
                self.assertNotEqual(draft.publication_date.timetuple(), original_date.timetuple())
                self.assertEqual(timezone.localtime(draft.publication_date).timetuple(), new_date.timetuple())
                self.assertEqual(timezone.localtime(draft.publication_end_date).timetuple(), new_end_date.timetuple())
                if original_end_date:
                    self.assertNotEqual(draft.publication_end_date.timetuple(), original_end_date.timetuple())

    def test_change_template(self):
        admin_user, staff = self._get_guys()
        request = self.get_request(URL_CMS_PAGE_CHANGE % 1, 'en')
        request.method = "POST"
        pageadmin = site._registry[Page]
        with self.login_user_context(staff):
            self.assertRaises(Http404, pageadmin.change_template, request, 1)
            page = create_page('test-page', 'nav_playground.html', 'en')
            response = pageadmin.change_template(request, page.pk)
            self.assertEqual(response.status_code, 403)
        url = admin_reverse('cms_page_change_template', args=(page.pk,))
        with self.login_user_context(admin_user):
            response = self.client.post(url, {'template': 'doesntexist'})
            self.assertEqual(response.status_code, 400)
            response = self.client.post(url, {'template': get_cms_setting('TEMPLATES')[0][0]})
            self.assertEqual(response.status_code, 200)

    def test_get_permissions(self):
        page = create_page('test-page', 'nav_playground.html', 'en')
        url = admin_reverse('cms_page_get_permissions', args=(page.pk,))
        response = self.client.get(url)
        self.assertEqual(response.status_code, 302)
        self.assertRedirects(response, '/en/admin/login/?next=%s' % (URL_CMS_PAGE_PERMISSIONS % page.pk))
        admin_user = self.get_superuser()
        with self.login_user_context(admin_user):
            response = self.client.get(url)
            self.assertEqual(response.status_code, 200)
            self.assertTemplateNotUsed(response, 'admin/login.html')

    def test_changelist_items(self):
        admin_user = self.get_superuser()
        first_level_page = create_page('level1', 'nav_playground.html', 'en')
        second_level_page_top = create_page('level21', "nav_playground.html", "en",
                                            created_by=admin_user, published=True, parent=first_level_page)
        second_level_page_bottom = create_page('level22', "nav_playground.html", "en",
                                               created_by=admin_user, published=True,
                                               parent=self.reload(first_level_page))
        third_level_page = create_page('level3', "nav_playground.html", "en",
                                       created_by=admin_user, published=True, parent=second_level_page_top)
        self.assertEqual(Page.objects.all().count(), 4)

        url = admin_reverse('cms_%s_changelist' % Page._meta.model_name)
        request = self.get_request(url)

        request.session = {}
        request.user = admin_user

        page_admin = site._registry[Page]

        cl_params = [request, page_admin.model, page_admin.list_display,
            page_admin.list_display_links, page_admin.list_filter,
            page_admin.date_hierarchy, page_admin.search_fields,
            page_admin.list_select_related, page_admin.list_per_page]
        if hasattr(page_admin, 'list_max_show_all'):  # django 1.4
            cl_params.append(page_admin.list_max_show_all)
        cl_params.extend([page_admin.list_editable, page_admin])
        cl = CMSChangeList(*tuple(cl_params))

        cl.set_items(request)

        root_page = cl.get_items()[0]

        self.assertEqual(root_page, first_level_page)
        self.assertEqual(root_page.get_children()[0], second_level_page_top)
        self.assertEqual(root_page.get_children()[1], second_level_page_bottom)
        self.assertEqual(root_page.get_children()[0].get_children()[0], third_level_page)

    def test_changelist_get_results(self):
        admin_user = self.get_superuser()
        first_level_page = create_page('level1', 'nav_playground.html', 'en', published=True)
        second_level_page_top = create_page('level21', "nav_playground.html", "en",
                                            created_by=admin_user, published=True,
                                            parent=first_level_page)
        second_level_page_bottom = create_page('level22', "nav_playground.html", "en", # nopyflakes
                                               created_by=admin_user, published=True,
                                               parent=self.reload(first_level_page))
        third_level_page = create_page('level3', "nav_playground.html", "en", # nopyflakes
                                       created_by=admin_user, published=True,
                                       parent=second_level_page_top)
        fourth_level_page = create_page('level23', "nav_playground.html", "en", # nopyflakes
                                        created_by=admin_user,
                                        parent=self.reload(first_level_page))
        self.assertEqual(Page.objects.all().count(), 9)

        url = admin_reverse('cms_%s_changelist' % Page._meta.model_name)

        request = self.get_request(url)
        request.session = {}
        request.user = admin_user

        page_admin = site._registry[Page]

        # full blown page list. only draft pages are taken into account
        cl_params = [request, page_admin.model, page_admin.list_display,
            page_admin.list_display_links, page_admin.list_filter,
            page_admin.date_hierarchy, page_admin.search_fields,
            page_admin.list_select_related, page_admin.list_per_page]
        if hasattr(page_admin, 'list_max_show_all'):  # django 1.4
            cl_params.append(page_admin.list_max_show_all)
        cl_params.extend([page_admin.list_editable, page_admin])
        cl = CMSChangeList(*tuple(cl_params))
        cl.get_results(request)
        self.assertEqual(cl.full_result_count, 5)
        self.assertEqual(cl.result_count, 5)

        # only one unpublished page is returned
        request = self.get_request(url+'?q=level23')
        request.session = {}
        request.user = admin_user
        cl_params[0] = request
        cl = CMSChangeList(*tuple(cl_params))
        cl.get_results(request)
        self.assertEqual(cl.full_result_count, 5)
        self.assertEqual(cl.result_count, 1)

        # a number of pages matches the query
        request = self.get_request(url+'?q=level2')
        request.session = {}
        request.user = admin_user
        cl_params[0] = request
        cl = CMSChangeList(*tuple(cl_params))
        cl.get_results(request)
        self.assertEqual(cl.full_result_count, 5)
        self.assertEqual(cl.result_count, 3)

    def test_unihandecode_doesnt_break_404_in_admin(self):
        self.get_superuser()

        if get_user_model().USERNAME_FIELD == 'email':
            self.client.login(username='admin@django-cms.org', password='admin@django-cms.org')
        else:
            self.client.login(username='admin', password='admin')

        response = self.client.get(URL_CMS_PAGE_CHANGE_LANGUAGE % (1, 'en'))
        self.assertEqual(response.status_code, 404)

    def test_empty_placeholder_in_correct_language(self):
        """
        Test that Cleaning a placeholder only affect current language contents
        """
        # create some objects
        page_en = create_page("EmptyPlaceholderTestPage (EN)", "nav_playground.html", "en")
        ph = page_en.placeholders.get(slot="body")

        # add the text plugin to the en version of the page
        add_plugin(ph, "TextPlugin", "en", body="Hello World EN 1")
        add_plugin(ph, "TextPlugin", "en", body="Hello World EN 2")

        # creating a de title of the page and adding plugins to it
        create_title("de", page_en.get_title(), page_en, slug=page_en.get_slug())
        add_plugin(ph, "TextPlugin", "de", body="Hello World DE")
        add_plugin(ph, "TextPlugin", "de", body="Hello World DE 2")
        add_plugin(ph, "TextPlugin", "de", body="Hello World DE 3")

        # before cleaning the de placeholder
        self.assertEqual(ph.get_plugins('en').count(), 2)
        self.assertEqual(ph.get_plugins('de').count(), 3)

        admin_user, staff = self._get_guys()
        with self.login_user_context(admin_user):
            url = '%s?language=de' % admin_reverse('cms_page_clear_placeholder', args=[ph.pk])
            response = self.client.post(url, {'test': 0})

        self.assertEqual(response.status_code, 302)

        # After cleaning the de placeholder, en placeholder must still have all the plugins
        self.assertEqual(ph.get_plugins('en').count(), 2)
        self.assertEqual(ph.get_plugins('de').count(), 0)


class AdminTests(AdminTestsBase):
    # TODO: needs tests for actual permissions, not only superuser/normaluser

    def setUp(self):
        self.page = create_page("testpage", "nav_playground.html", "en")

    def get_admin(self):
        User = get_user_model()

        fields = dict(email="admin@django-cms.org", is_staff=True, is_superuser=True)

        if (User.USERNAME_FIELD != 'email'):
            fields[User.USERNAME_FIELD] = "admin"

        usr = User(**fields)
        usr.set_password(getattr(usr, User.USERNAME_FIELD))
        usr.save()
        return usr

    def get_permless(self):
        User = get_user_model()

        fields = dict(email="permless@django-cms.org", is_staff=True)

        if (User.USERNAME_FIELD != 'email'):
            fields[User.USERNAME_FIELD] = "permless"

        usr = User(**fields)
        usr.set_password(getattr(usr, User.USERNAME_FIELD))
        usr.save()
        return usr

    def get_page(self):
        return self.page

    def test_change_publish_unpublish(self):
        page = self.get_page()
        permless = self.get_permless()
        with self.login_user_context(permless):
            request = self.get_request()
            response = self.admin_class.publish_page(request, page.pk, "en")
            self.assertEqual(response.status_code, 405)
            page = self.reload(page)
            self.assertFalse(page.is_published('en'))

            request = self.get_request(post_data={'no': 'data'})
            response = self.admin_class.publish_page(request, page.pk, "en")
            self.assertEqual(response.status_code, 403)
            page = self.reload(page)
            self.assertFalse(page.is_published('en'))

        admin_user = self.get_admin()
        with self.login_user_context(admin_user):
            request = self.get_request(post_data={'no': 'data'})
            response = self.admin_class.publish_page(request, page.pk, "en")
            self.assertEqual(response.status_code, 302)

            page = self.reload(page)
            self.assertTrue(page.is_published('en'))

            response = self.admin_class.unpublish(request, page.pk, "en")
            self.assertEqual(response.status_code, 302)

            page = self.reload(page)
            self.assertFalse(page.is_published('en'))

    def test_change_status_adds_log_entry(self):
        page = self.get_page()
        admin_user = self.get_admin()
        with self.login_user_context(admin_user):
            request = self.get_request(post_data={'no': 'data'})
            self.assertFalse(LogEntry.objects.count())
            response = self.admin_class.publish_page(request, page.pk, "en")
            self.assertEqual(response.status_code, 302)
            self.assertEqual(1, LogEntry.objects.count())
            self.assertEqual(page.pk, int(LogEntry.objects.all()[0].object_id))

    def test_change_innavigation(self):
        page = self.get_page()
        permless = self.get_permless()
        admin_user = self.get_admin()
        with self.login_user_context(permless):
            request = self.get_request()
            response = self.admin_class.change_innavigation(request, page.pk)
            self.assertEqual(response.status_code, 405)
        with self.login_user_context(permless):
            request = self.get_request(post_data={'no': 'data'})
            response = self.admin_class.change_innavigation(request, page.pk)
            self.assertEqual(response.status_code, 403)
        with self.login_user_context(permless):
            request = self.get_request(post_data={'no': 'data'})
            self.assertRaises(Http404, self.admin_class.change_innavigation,
                              request, page.pk + 100)
        with self.login_user_context(permless):
            request = self.get_request(post_data={'no': 'data'})
            response = self.admin_class.change_innavigation(request, page.pk)
            self.assertEqual(response.status_code, 403)
        with self.login_user_context(admin_user):
            request = self.get_request(post_data={'no': 'data'})
            old = page.in_navigation
            response = self.admin_class.change_innavigation(request, page.pk)
            self.assertEqual(response.status_code, 200)
            page = self.reload(page)
            self.assertEqual(old, not page.in_navigation)

    def test_publish_page_requires_perms(self):
        permless = self.get_permless()
        with self.login_user_context(permless):
            request = self.get_request()
            request.method = "POST"
            response = self.admin_class.publish_page(request, Page.objects.all()[0].pk, "en")
            self.assertEqual(response.status_code, 403)

    def test_revert_page(self):
        self.page.publish('en')
        title = self.page.title_set.get(language='en')
        title.title = 'new'
        title.save()
        self.assertEqual(Title.objects.all().count(), 2)
        self.assertEqual(Page.objects.all().count(), 2)
        with self.login_user_context(self.get_superuser()):
            request = self.get_request()
            request.method = "POST"
            response = self.admin_class.revert_page(request, Page.objects.all()[0].pk, "en")
            self.assertEqual(response.status_code, 302)
        self.assertEqual(Title.objects.all().count(), 2)
        self.assertEqual(Page.objects.all().count(), 2)
        new_title = Title.objects.get(pk=title.pk)
        self.assertNotEqual(title.title, new_title.title)
        self.assertTrue(title.publisher_is_draft)
        self.assertTrue(new_title.publisher_is_draft)

    def test_revert_page_requires_perms(self):
        permless = self.get_permless()
        with self.login_user_context(permless):
            request = self.get_request()
            request.method = "POST"
            response = self.admin_class.revert_page(request, Page.objects.all()[0].pk, 'en')
            self.assertEqual(response.status_code, 403)

    def test_revert_page_redirects(self):
        admin_user = self.get_admin()
        self.page.publish("en")  # Ensure public copy exists before reverting
        with self.login_user_context(admin_user):
            response = self.client.post(admin_reverse('cms_page_revert_page', args=(self.page.pk, 'en')))
            self.assertEqual(response.status_code, 302)
            url = response['Location']
            self.assertTrue(url.endswith('?%s' % get_cms_setting('CMS_TOOLBAR_URL__EDIT_OFF')))

    def test_remove_plugin_requires_post(self):
        ph = Placeholder.objects.create(slot='test')
        plugin = add_plugin(ph, 'TextPlugin', 'en', body='test')
        admin_user = self.get_admin()
        with self.login_user_context(admin_user):
            request = self.get_request()
            response = self.admin_class.delete_plugin(request, plugin.pk)
            self.assertEqual(response.status_code, 200)

    def test_move_plugin(self):
        ph = Placeholder.objects.create(slot='test')
        plugin = add_plugin(ph, 'TextPlugin', 'en', body='test')
        page = self.get_page()
        source, target = list(page.placeholders.all())[:2]
        pageplugin = add_plugin(source, 'TextPlugin', 'en', body='test')
        plugin_class = pageplugin.get_plugin_class_instance()

        with force_language('en'):
            action_urls = pageplugin.get_action_urls()

        expected = {
            'reload': plugin_class.requires_reload(PLUGIN_MOVE_ACTION),
            'urls': action_urls,
        }
        placeholder = Placeholder.objects.all()[0]
        permless = self.get_permless()
        admin_user = self.get_admin()
        with self.login_user_context(permless):
            request = self.get_request()
            response = self.admin_class.move_plugin(request)
            self.assertEqual(response.status_code, 405)
            request = self.get_request(post_data={'not_usable': '1'})
            self.assertRaises(RuntimeError, self.admin_class.move_plugin, request)
        with self.login_user_context(admin_user):
            request = self.get_request(post_data={'ids': plugin.pk})
            self.assertRaises(RuntimeError, self.admin_class.move_plugin, request)
        with self.login_user_context(admin_user):
            request = self.get_request(post_data={'plugin_id': pageplugin.pk,
                'placeholder_id': 'invalid-placeholder', 'plugin_language': 'en'})
            self.assertRaises(RuntimeError, self.admin_class.move_plugin, request)
        with self.login_user_context(permless):
            request = self.get_request(post_data={'plugin_id': pageplugin.pk,
                'placeholder_id': placeholder.pk, 'plugin_parent': '', 'plugin_language': 'en'})
            self.assertEqual(self.admin_class.move_plugin(request).status_code, HttpResponseForbidden.status_code)
        with self.login_user_context(admin_user):
            request = self.get_request(post_data={'plugin_id': pageplugin.pk,
                'placeholder_id': placeholder.pk, 'plugin_parent': '', 'plugin_language': 'en'})
            response = self.admin_class.move_plugin(request)
            self.assertEqual(response.status_code, 200)
            self.assertEqual(json.loads(response.content.decode('utf8')), expected)
        with self.login_user_context(permless):
            request = self.get_request(post_data={'plugin_id': pageplugin.pk,
                'placeholder_id': placeholder.id, 'plugin_parent': '', 'plugin_language': 'en'})
            self.assertEqual(self.admin_class.move_plugin(request).status_code, HttpResponseForbidden.status_code)
        with self.login_user_context(admin_user):
            request = self.get_request(post_data={'plugin_id': pageplugin.pk,
                'placeholder_id': placeholder.id, 'plugin_parent': '', 'plugin_language': 'en'})
            response = self.admin_class.move_plugin(request)
            self.assertEqual(response.status_code, 200)
            self.assertEqual(json.loads(response.content.decode('utf8')), expected)

    def test_move_language(self):
        page = self.get_page()
        source, target = list(page.placeholders.all())[:2]
        col = add_plugin(source, 'MultiColumnPlugin', 'en')
        sub_col = add_plugin(source, 'ColumnPlugin', 'en', target=col)
        col2 = add_plugin(source, 'MultiColumnPlugin', 'de')

        admin_user = self.get_admin()
        with self.login_user_context(admin_user):
            request = self.get_request(post_data={
                'plugin_id': sub_col.pk,
                'placeholder_id': source.id,
                'plugin_parent': col2.pk,
                'plugin_language': 'de'
            })
            response = self.admin_class.move_plugin(request)
            self.assertEqual(response.status_code, 200)
        sub_col = CMSPlugin.objects.get(pk=sub_col.pk)
        self.assertEqual(sub_col.language, "de")
        self.assertEqual(sub_col.parent_id, col2.pk)

    def test_preview_page(self):
        permless = self.get_permless()
        with self.login_user_context(permless):
            request = self.get_request()
            self.assertRaises(Http404, self.admin_class.preview_page, request, 404, "en")
        page = self.get_page()
        page.publish("en")
        base_url = page.get_absolute_url()
        with self.login_user_context(permless):
            request = self.get_request('/?public=true')
            response = self.admin_class.preview_page(request, page.pk, 'en')
            self.assertEqual(response.status_code, 302)
            self.assertEqual(response['Location'], '%s?%s&language=en' % (base_url, get_cms_setting('CMS_TOOLBAR_URL__EDIT_ON')))
            request = self.get_request()
            response = self.admin_class.preview_page(request, page.pk, 'en')
            self.assertEqual(response.status_code, 302)
            self.assertEqual(response['Location'], '%s?%s&language=en' % (base_url, get_cms_setting('CMS_TOOLBAR_URL__EDIT_ON')))
            current_site = Site.objects.create(domain='django-cms.org', name='django-cms')
            page.site = current_site
            page.save()
            page.publish("en")
            self.assertTrue(page.is_home)
            response = self.admin_class.preview_page(request, page.pk, 'en')
            self.assertEqual(response.status_code, 302)
            self.assertEqual(response['Location'],
                             'http://django-cms.org%s?%s&language=en' % (base_url, get_cms_setting('CMS_TOOLBAR_URL__EDIT_ON')))

    def test_too_many_plugins_global(self):
        conf = {
            'body': {
                'limits': {
                    'global': 1,
                },
            },
        }
        admin_user = self.get_admin()
        url = admin_reverse('cms_page_add_plugin')
        with self.settings(CMS_PERMISSION=False, CMS_PLACEHOLDER_CONF=conf):
            page = create_page('somepage', 'nav_playground.html', 'en')
            body = page.placeholders.get(slot='body')
            add_plugin(body, 'TextPlugin', 'en', body='text')
            with self.login_user_context(admin_user):
                data = {
                    'plugin_type': 'TextPlugin',
                    'placeholder_id': body.pk,
                    'plugin_language': 'en',
                }
                response = self.client.post(url, data)
                self.assertEqual(response.status_code, HttpResponseBadRequest.status_code)

    def test_too_many_plugins_type(self):
        conf = {
            'body': {
                'limits': {
                    'TextPlugin': 1,
                },
            },
        }
        admin_user = self.get_admin()
        url = admin_reverse('cms_page_add_plugin')
        with self.settings(CMS_PERMISSION=False, CMS_PLACEHOLDER_CONF=conf):
            page = create_page('somepage', 'nav_playground.html', 'en')
            body = page.placeholders.get(slot='body')
            add_plugin(body, 'TextPlugin', 'en', body='text')
            with self.login_user_context(admin_user):
                data = {
                    'plugin_type': 'TextPlugin',
                    'placeholder_id': body.pk,
                    'plugin_language': 'en',
                    'plugin_parent': '',
                }
                response = self.client.post(url, data)
                self.assertEqual(response.status_code, HttpResponseBadRequest.status_code)

    def test_edit_title_dirty_bit(self):
        language = "en"
        admin_user = self.get_admin()
        page = create_page('A', 'nav_playground.html', language)
        page_admin = PageAdmin(Page, None)
        page_admin._current_page = page
        page.publish("en")
        draft_page = page.get_draft_object()
        admin_url = reverse("admin:cms_page_edit_title_fields", args=(
            draft_page.pk, language
        ))

        post_data = {
            'title': "A Title"
        }
        with self.login_user_context(admin_user):
            self.client.post(admin_url, post_data)
            draft_page = Page.objects.get(pk=page.pk).get_draft_object()
            self.assertTrue(draft_page.is_dirty('en'))

    def test_edit_title_languages(self):
        language = "en"
        admin_user = self.get_admin()
        page = create_page('A', 'nav_playground.html', language)
        page_admin = PageAdmin(Page, None)
        page_admin._current_page = page
        page.publish("en")
        draft_page = page.get_draft_object()
        admin_url = reverse("admin:cms_page_edit_title_fields", args=(
            draft_page.pk, language
        ))

        post_data = {
            'title': "A Title"
        }
        with self.login_user_context(admin_user):
            self.client.post(admin_url, post_data)
            draft_page = Page.objects.get(pk=page.pk).get_draft_object()
            self.assertTrue(draft_page.is_dirty('en'))

    def test_page_form_leak(self):
        language = "en"
        admin_user = self.get_admin()
        request = self.get_request('/', 'en')
        request.user = admin_user
        page = create_page('A', 'nav_playground.html', language, menu_title='menu title')
        page_admin = PageAdmin(Page, site)
        page_admin._current_page = page

        edit_form = page_admin.get_form(request, page)
        add_form = page_admin.get_form(request, None)

        self.assertEqual(edit_form.base_fields['menu_title'].initial, 'menu title')
        self.assertEqual(add_form.base_fields['menu_title'].initial, None)


class NoDBAdminTests(CMSTestCase):
    @property
    def admin_class(self):
        return site._registry[Page]

    def test_lookup_allowed_site__exact(self):
        self.assertTrue(self.admin_class.lookup_allowed('site__exact', '1'))

    def test_lookup_allowed_published(self):
        self.assertTrue(self.admin_class.lookup_allowed('published', value='1'))


class PluginPermissionTests(AdminTestsBase):
    def setUp(self):
        self._page = create_page('test page', 'nav_playground.html', 'en')
        self._placeholder = self._page.placeholders.all()[0]

    def _get_admin(self):
        User = get_user_model()

        fields = dict(email="admin@django-cms.org", is_staff=True, is_active=True)

        if (User.USERNAME_FIELD != 'email'):
            fields[User.USERNAME_FIELD] = "admin"

        admin_user = User(**fields)

        admin_user.set_password('admin')
        admin_user.save()
        return admin_user

    def _get_page_admin(self):
        return admin.site._registry[Page]

    def _give_permission(self, user, model, permission_type, save=True):
        codename = '%s_%s' % (permission_type, model._meta.object_name.lower())
        user.user_permissions.add(Permission.objects.get(codename=codename))

    def _give_page_permission_rights(self, user):
        self._give_permission(user, PagePermission, 'add')
        self._give_permission(user, PagePermission, 'change')
        self._give_permission(user, PagePermission, 'delete')

    def _get_change_page_request(self, user, page):
        return type('Request', (object,), {
            'user': user,
            'path': base.URL_CMS_PAGE_CHANGE % page.pk
        })

    def _give_cms_permissions(self, user, save=True):
        for perm_type in ['add', 'change', 'delete']:
            for model in [Page, Title]:
                self._give_permission(user, model, perm_type, False)
        gpp = GlobalPagePermission.objects.create(
            user=user,
            can_change=True,
            can_delete=True,
            can_change_advanced_settings=False,
            can_publish=True,
            can_change_permissions=False,
            can_move_page=True,
        )
        gpp.sites = Site.objects.all()
        if save:
            user.save()

    def _create_plugin(self):
        plugin = add_plugin(self._placeholder, 'TextPlugin', 'en')
        return plugin

    def test_plugin_add_requires_permissions(self):
        """User tries to add a plugin but has no permissions. He can add the plugin after he got the permissions"""
        admin = self._get_admin()
        self._give_cms_permissions(admin)

        if get_user_model().USERNAME_FIELD == 'email':
            self.client.login(username='admin@django-cms.org', password='admin')
        else:
            self.client.login(username='admin', password='admin')

        url = admin_reverse('cms_page_add_plugin') + '?' + urlencode({
            'plugin_type': 'TextPlugin',
            'placeholder_id': self._placeholder.pk,
            'plugin_language': 'en',

        })
        response = self.client.post(url, {})
        self.assertEqual(response.status_code, HttpResponseForbidden.status_code)
        self._give_permission(admin, Text, 'add')
        response = self.client.post(url, {})
        self.assertEqual(response.status_code, 302)

    def test_plugin_edit_requires_permissions(self):
        """User tries to edit a plugin but has no permissions. He can edit the plugin after he got the permissions"""
        plugin = self._create_plugin()
        _, normal_guy = self._get_guys()

        if get_user_model().USERNAME_FIELD == 'email':
            self.client.login(username='test@test.com', password='test@test.com')
        else:
            self.client.login(username='test', password='test')

        url = admin_reverse('cms_page_edit_plugin', args=[plugin.id])
        response = self.client.post(url, dict())
        self.assertEqual(response.status_code, HttpResponseForbidden.status_code)
        # After he got the permissions, he can edit the plugin
        self._give_permission(normal_guy, Text, 'change')
        response = self.client.post(url, dict())
        self.assertEqual(response.status_code, HttpResponse.status_code)

    def test_plugin_edit_wrong_url(self):
        """User tries to edit a plugin using a random url. 404 response returned"""
        plugin = self._create_plugin()
        _, normal_guy = self._get_guys()

        if get_user_model().USERNAME_FIELD == 'email':
            self.client.login(username='test@test.com', password='test@test.com')
        else:
            self.client.login(username='test', password='test')

        self._give_permission(normal_guy, Text, 'change')
        url = '%s/edit-plugin/%s/' % (admin_reverse('cms_page_edit_plugin', args=[plugin.id]), plugin.id)
        response = self.client.post(url, dict())
        self.assertEqual(response.status_code, HttpResponseNotFound.status_code)
        self.assertTrue("Plugin not found" in force_text(response.content))

    def test_plugin_remove_requires_permissions(self):
        """User tries to remove a plugin but has no permissions. He can remove the plugin after he got the permissions"""
        plugin = self._create_plugin()
        _, normal_guy = self._get_guys()

        if get_user_model().USERNAME_FIELD == 'email':
            self.client.login(username='test@test.com', password='test@test.com')
        else:
            self.client.login(username='test', password='test')

        url = admin_reverse('cms_page_delete_plugin', args=[plugin.pk])
        data = dict(plugin_id=plugin.id)
        response = self.client.post(url, data)
        self.assertEqual(response.status_code, HttpResponseForbidden.status_code)
        # After he got the permissions, he can edit the plugin
        self._give_permission(normal_guy, Text, 'delete')
        response = self.client.post(url, data)
        self.assertEqual(response.status_code, 302)

    def test_plugin_move_requires_permissions(self):
        """User tries to move a plugin but has no permissions. He can move the plugin after he got the permissions"""
        plugin = self._create_plugin()
        _, normal_guy = self._get_guys()

        if get_user_model().USERNAME_FIELD == 'email':
            self.client.login(username='test@test.com', password='test@test.com')
        else:
            self.client.login(username='test', password='test')

        url = admin_reverse('cms_page_move_plugin')
        data = dict(plugin_id=plugin.id,
                    placeholder_id=self._placeholder.pk,
                    plugin_parent='',
        )
        response = self.client.post(url, data)
        self.assertEqual(response.status_code, HttpResponseForbidden.status_code)
        # After he got the permissions, he can edit the plugin
        self._give_permission(normal_guy, Text, 'change')
        response = self.client.post(url, data)
        self.assertEqual(response.status_code, HttpResponse.status_code)

    def test_plugins_copy_requires_permissions(self):
        """User tries to copy plugin but has no permissions. He can copy plugins after he got the permissions"""
        plugin = self._create_plugin()
        _, normal_guy = self._get_guys()

        if get_user_model().USERNAME_FIELD == 'email':
            self.client.login(username='test@test.com', password='test@test.com')
        else:
            self.client.login(username='test', password='test')

        url = admin_reverse('cms_page_copy_plugins')
        data = dict(source_plugin_id=plugin.id,
                    source_placeholder_id=self._placeholder.pk,
                    source_language='en',
                    target_language='fr',
                    target_placeholder_id=self._placeholder.pk,
        )
        response = self.client.post(url, data)
        self.assertEqual(response.status_code, HttpResponseForbidden.status_code)
        # After he got the permissions, he can edit the plugin
        self._give_permission(normal_guy, Text, 'add')
        response = self.client.post(url, data)
        self.assertEqual(response.status_code, HttpResponse.status_code)

    def test_plugins_copy_placeholder_ref(self):
        """
        User copies a placeholder into a clipboard. A PlaceholderReferencePlugin
        is created. Afterwards he copies this into a placeholder and the
        PlaceholderReferencePlugin unpacks its content. After that he clears
        the clipboard.
        """
        self.assertEqual(Placeholder.objects.count(), 2)
        self._create_plugin()
        self._create_plugin()
        admin_user = self.get_superuser()
        clipboard = Placeholder()
        clipboard.save()
        self.assertEqual(CMSPlugin.objects.count(), 2)
        settings = UserSettings(language="fr", clipboard=clipboard, user=admin_user)
        settings.save()
        self.assertEqual(Placeholder.objects.count(), 3)

        if get_user_model().USERNAME_FIELD == 'email':
            self.client.login(username='admin@django-cms.org', password='admin@django-cms.org')
        else:
            self.client.login(username='admin', password='admin')

        url = admin_reverse('cms_page_copy_plugins')
        data = dict(source_plugin_id='',
                    source_placeholder_id=self._placeholder.pk,
                    source_language='en',
                    target_language='en',
                    target_placeholder_id=clipboard.pk,
        )
        response = self.client.post(url, data)
        self.assertEqual(response.status_code, HttpResponse.status_code)
        clipboard_plugins = clipboard.get_plugins()
        self.assertEqual(CMSPlugin.objects.count(), 5)
        self.assertEqual(clipboard_plugins.count(), 1)
        self.assertEqual(clipboard_plugins[0].plugin_type, "PlaceholderPlugin")
        placeholder_plugin, _ = clipboard_plugins[0].get_plugin_instance()
        ref_placeholder = placeholder_plugin.placeholder_ref
        copied_plugins = ref_placeholder.get_plugins()
        self.assertEqual(copied_plugins.count(), 2)
        data = dict(source_plugin_id=placeholder_plugin.pk,
                    source_placeholder_id=clipboard.pk,
                    source_language='en',
                    target_language='fr',
                    target_placeholder_id=self._placeholder.pk,
        )
        response = self.client.post(url, data)
        self.assertEqual(response.status_code, HttpResponse.status_code)
        plugins = self._placeholder.get_plugins()
        self.assertEqual(plugins.count(), 4)
        self.assertEqual(CMSPlugin.objects.count(), 7)
        self.assertEqual(Placeholder.objects.count(), 4)
        url = admin_reverse('cms_page_clear_placeholder', args=[clipboard.pk])
        with self.assertNumQueries(FuzzyInt(70, 90)):
            response = self.client.post(url, {'test': 0})
        self.assertEqual(response.status_code, 302)
        self.assertEqual(CMSPlugin.objects.count(), 4)
        self.assertEqual(Placeholder.objects.count(), 3)

    def test_plugins_copy_language(self):
        """User tries to copy plugin but has no permissions. He can copy plugins after he got the permissions"""
        self._create_plugin()
        _, normal_guy = self._get_guys()

        if get_user_model().USERNAME_FIELD != 'email':
            self.client.login(username='test', password='test')
        else:
            self.client.login(username='test@test.com', password='test@test.com')

        self.assertEqual(1, CMSPlugin.objects.all().count())
        url = admin_reverse('cms_page_copy_language', args=[self._page.pk])
        data = dict(
            source_language='en',
            target_language='fr',
        )
        response = self.client.post(url, data)
        self.assertEqual(response.status_code, HttpResponseForbidden.status_code)
        # After he got the permissions, he can edit the plugin
        self._give_permission(normal_guy, Text, 'add')
        response = self.client.post(url, data)
        self.assertEqual(response.status_code, HttpResponse.status_code)
        self.assertEqual(2, CMSPlugin.objects.all().count())

    def test_page_permission_inline_visibility(self):
        User = get_user_model()

        fields = dict(email='user@domain.com', password='user', is_staff=True)

        if get_user_model().USERNAME_FIELD != 'email':
            fields[get_user_model().USERNAME_FIELD] = 'user'

        user = User(**fields)
        user.save()
        self._give_page_permission_rights(user)
        page = create_page('A', 'nav_playground.html', 'en')
        page_permission = PagePermission.objects.create(
            can_change_permissions=True, user=user, page=page)
        request = self._get_change_page_request(user, page)
        page_admin = PageAdmin(Page, AdminSite())
        page_admin._current_page = page
        # user has can_change_permission
        # => must see the PagePermissionInline
        self.assertTrue(
            any(type(inline) is PagePermissionInlineAdmin
                for inline in page_admin.get_inline_instances(request, page)))

        page = Page.objects.get(pk=page.pk)
        # remove can_change_permission
        page_permission.can_change_permissions = False
        page_permission.save()
        request = self._get_change_page_request(user, page)
        page_admin = PageAdmin(Page, AdminSite())
        page_admin._current_page = page
        # => PagePermissionInline is no longer visible
        self.assertFalse(
            any(type(inline) is PagePermissionInlineAdmin
                for inline in page_admin.get_inline_instances(request, page)))

    def test_edit_title_is_allowed_for_staff_user(self):
        """
        We check here both the permission on a single page, and the global permissions
        """
        user = self._create_user('user', is_staff=True)
        another_user = self._create_user('another_user', is_staff=True)

        page = create_page('A', 'nav_playground.html', 'en')
        admin_url = reverse("admin:cms_page_edit_title_fields", args=(
            page.pk, 'en'
        ))
        page_admin = PageAdmin(Page, None)
        page_admin._current_page = page

        username = getattr(user, get_user_model().USERNAME_FIELD)
        self.client.login(username=username, password=username)
        response = self.client.get(admin_url)
        self.assertEqual(response.status_code, HttpResponseForbidden.status_code)

        assign_user_to_page(page, user, grant_all=True)
        username = getattr(user, get_user_model().USERNAME_FIELD)
        self.client.login(username=username, password=username)
        response = self.client.get(admin_url)
        self.assertEqual(response.status_code, HttpResponse.status_code)

        self._give_cms_permissions(another_user)
        username = getattr(another_user, get_user_model().USERNAME_FIELD)
        self.client.login(username=username, password=username)
        response = self.client.get(admin_url)
        self.assertEqual(response.status_code, HttpResponse.status_code)

    def test_plugin_add_with_permissions_redirects(self):
        admin_user = self._get_admin()
        self._give_cms_permissions(admin_user)
        self._give_permission(admin_user, Text, 'add')

        username = getattr(admin_user, get_user_model().USERNAME_FIELD)
        self.client.login(username=username, password='admin')

        url = admin_reverse('cms_page_add_plugin') + '?' + urlencode({
            'plugin_type': 'TextPlugin',
            'placeholder_id': self._placeholder.pk,
            'plugin_language': 'en',
        })
        response = self.client.post(url, {})
        self.assertEqual(response.status_code, 302)


class AdminFormsTests(AdminTestsBase):
    def test_clean_overwrite_url(self):
        user = AnonymousUser()
        user.is_superuser = True
        user.pk = 1
        request = type('Request', (object,), {'user': user})
        with self.settings():
            data = {
                'title': 'TestPage',
                'slug': 'test-page',
                'language': 'en',
                'overwrite_url': '/overwrite/url/',
                'site': Site.objects.get_current().pk,
                'template': get_cms_setting('TEMPLATES')[0][0],
                'published': True
            }

            form = PageForm(data)
            self.assertTrue(form.is_valid(), form.errors.as_text())
            instance = form.save()
            instance.permission_user_cache = user
            instance.permission_advanced_settings_cache = True
            Title.objects.set_or_create(request, instance, form, 'en')
            form = PageForm(data, instance=instance)
            self.assertTrue(form.is_valid(), form.errors.as_text())

    def test_missmatching_site_parent_dotsite(self):
        site0 = Site.objects.create(domain='foo.com', name='foo.com')
        site1 = Site.objects.create(domain='foo2.com', name='foo.com')
        parent_page = Page.objects.create(
            template='nav_playground.html',
            site=site0)
        new_page_data = {
            'title': 'Title',
            'slug': 'slug',
            'language': 'en',
            'site': site1.pk,
            'template': get_cms_setting('TEMPLATES')[0][0],
            'reverse_id': '',
            'parent': parent_page.pk,
        }
        form = PageForm(data=new_page_data, files=None)
        self.assertFalse(form.is_valid())
        self.assertIn(u"Site doesn't match the parent's page site",
                      form.errors['__all__'])

    def test_form_errors(self):

        new_page_data = {
            'title': 'Title',
            'slug': 'home',
            'language': 'en',
            'site': 10,
            'template': get_cms_setting('TEMPLATES')[0][0],
            'reverse_id': '',
        }
        form = PageForm(data=new_page_data, files=None)
        self.assertFalse(form.is_valid())
        site0 = Site.objects.create(domain='foo.com', name='foo.com', pk=2)
        page1 = api.create_page("test", get_cms_setting('TEMPLATES')[0][0], "fr", site=site0)

        new_page_data = {
            'title': 'Title',
            'slug': 'home',
            'language': 'en',
            'site': 1,
            'template': get_cms_setting('TEMPLATES')[0][0],
            'reverse_id': '',
            'parent': page1.pk,
        }
        form = PageForm(data=new_page_data, files=None)
        self.assertFalse(form.is_valid())

        new_page_data = {
            'title': 'Title',
            'slug': '#',
            'language': 'en',
            'site': 1,
            'template': get_cms_setting('TEMPLATES')[0][0],
            'reverse_id': '',
        }
        form = PageForm(data=new_page_data, files=None)
        self.assertFalse(form.is_valid())

        new_page_data = {
            'title': 'Title',
            'slug': 'home',
            'language': 'pp',
            'site': 1,
            'template': get_cms_setting('TEMPLATES')[0][0],
            'reverse_id': '',
            'parent':'',
        }
        form = PageForm(data=new_page_data, files=None)
        self.assertFalse(form.is_valid())


        page2 = api.create_page("test", get_cms_setting('TEMPLATES')[0][0], "en")
        new_page_data = {
            'title': 'Title',
            'slug': 'test',
            'language': 'en',
            'site': 1,
            'template': get_cms_setting('TEMPLATES')[0][0],
            'reverse_id': '',
            'parent':'',
        }
        form = PageForm(data=new_page_data, files=None)
        self.assertFalse(form.is_valid())

        page3 = api.create_page("test", get_cms_setting('TEMPLATES')[0][0], "en", parent=page2)
        page3.title_set.update(path="hello/")
        page3 = page3.reload()
        new_page_data = {
            'title': 'Title',
            'slug': 'test',
            'language': 'en',
            'site': 1,
            'template': get_cms_setting('TEMPLATES')[0][0],
            'reverse_id': '',
            'parent':'',
        }
        form = PageForm(data=new_page_data, files=None, instance=page3)
        self.assertFalse(form.is_valid())



    def test_reverse_id_error_location(self):
        ''' Test moving the reverse_id validation error to a field specific one '''

        # this is the Reverse ID we'll re-use to break things.
        dupe_id = 'p1'
        curren_site = Site.objects.get_current()
        create_page('Page 1', 'nav_playground.html', 'en', reverse_id=dupe_id)
        page2 = create_page('Page 2', 'nav_playground.html', 'en')
        # Assemble a bunch of data to test the page form
        page2_data = {
            'language': 'en',
            'site': curren_site.pk,
            'reverse_id': dupe_id,
            'template': 'col_two.html',
        }
        form = AdvancedSettingsForm(data=page2_data, files=None)
        self.assertFalse(form.is_valid())

        # reverse_id is the only item that is in __all__ as every other field
        # has it's own clean method. Moving it to be a field error means
        # __all__ is now not available.
        self.assertNotIn('__all__', form.errors)
        # In moving it to it's own field, it should be in form.errors, and
        # the values contained therein should match these.
        self.assertIn('reverse_id', form.errors)
        self.assertEqual(1, len(form.errors['reverse_id']))
        self.assertEqual([u'A page with this reverse URL id exists already.'],
                         form.errors['reverse_id'])
        page2_data['reverse_id'] = ""

        form = AdvancedSettingsForm(data=page2_data, files=None)
        self.assertTrue(form.is_valid())
        admin_user = self._get_guys(admin_only=True)
        # reset some of page2_data so we can use cms.api.create_page
        page2 = page2.reload()
        page2.site = curren_site
        page2.save()
        with self.login_user_context(admin_user):
            # re-reset the page2_data for the admin form instance.
            page2_data['reverse_id'] = dupe_id
            page2_data['site'] = curren_site.pk

            # post to the admin change form for page 2, and test that the
            # reverse_id form row has an errors class. Django's admin avoids
            # collapsing these, so that the error is visible.
            resp = self.client.post(base.URL_CMS_PAGE_ADVANCED_CHANGE % page2.pk, page2_data)
            self.assertContains(resp, '<div class="form-row errors reverse_id">')

    def test_create_page_type(self):
        page = create_page('Test', 'static.html', 'en', published=True, reverse_id="home")
        for placeholder in Placeholder.objects.all():
            add_plugin(placeholder, TextPlugin, 'en', body='<b>Test</b>')
        page.publish('en')
        self.assertEqual(Page.objects.count(), 2)
        self.assertEqual(CMSPlugin.objects.count(), 4)
        superuser = self.get_superuser()
        with self.login_user_context(superuser):
            response = self.client.get(
                "%s?copy_target=%s&language=%s" % (admin_reverse("cms_page_add_page_type"), page.pk, 'en'))
            self.assertEqual(response.status_code, 302)
            self.assertEqual(Page.objects.count(), 3)
            self.assertEqual(Page.objects.filter(reverse_id="page_types").count(), 1)
            page_types = Page.objects.get(reverse_id='page_types')
            url = response.url if hasattr(response, 'url') else response['Location']
            expected_url_params = QueryDict(
                'target=%s&position=first-child&add_page_type=1&copy_target=%s&language=en' % (page_types.pk, page.pk))
            response_url_params = QueryDict(urlparse(url).query)
            self.assertDictEqual(expected_url_params, response_url_params)
            response = self.client.get("%s?copy_target=%s&language=%s" % (
                admin_reverse("cms_page_add_page_type"), page.pk, 'en'), follow=True)
            self.assertEqual(response.status_code, 200)

            # test no page types if no page types there
            response = self.client.get(admin_reverse('cms_page_add'))
            self.assertNotContains(response, "page_type")
            # create out first page type
            page_data = {
                'title': 'type1', 'slug': 'type1', '_save': 1, 'template': 'static.html', 'site': 1,
                'language': 'en'
            }
            response = self.client.post(
                "%s?target=%s&position=first-child&add_page_type=1&copy_target=%s&language=en" % (
                    URL_CMS_PAGE_ADD, page_types.pk, page.pk
                ), data=page_data)
            self.assertEqual(response.status_code, 302)
            self.assertEqual(Page.objects.count(), 4)
            self.assertEqual(CMSPlugin.objects.count(), 6)
            response = self.client.get(admin_reverse('cms_page_add'))
            self.assertContains(response, "page_type")
            # no page types available if you use the copy_target
            response = self.client.get("%s?copy_target=%s&language=en" % (admin_reverse('cms_page_add'), page.pk))
            self.assertNotContains(response, "page_type")

    def test_render_edit_mode(self):
        from django.core.cache import cache

        cache.clear()
        create_page('Test', 'static.html', 'en', published=True)
        for placeholder in Placeholder.objects.all():
            add_plugin(placeholder, TextPlugin, 'en', body='<b>Test</b>')

        user = self.get_superuser()
        self.assertEqual(Placeholder.objects.all().count(), 4)
        with self.login_user_context(user):
            output = force_text(
                self.client.get(
                    '/en/?%s' % get_cms_setting('CMS_TOOLBAR_URL__EDIT_ON')
                ).content
            )
            self.assertIn('<b>Test</b>', output)
            self.assertEqual(Placeholder.objects.all().count(), 9)
            self.assertEqual(StaticPlaceholder.objects.count(), 2)
            for placeholder in Placeholder.objects.all():
                add_plugin(placeholder, TextPlugin, 'en', body='<b>Test</b>')
            output = force_text(
                self.client.get(
                    '/en/?%s' % get_cms_setting('CMS_TOOLBAR_URL__EDIT_ON')
                ).content
            )
            self.assertIn('<b>Test</b>', output)

    def test_tree_view_queries(self):
        from django.core.cache import cache

        cache.clear()
        for i in range(10):
            create_page('Test%s' % i, 'col_two.html', 'en', published=True)
        for placeholder in Placeholder.objects.all():
            add_plugin(placeholder, TextPlugin, 'en', body='<b>Test</b>')

        user = self.get_superuser()
        with self.login_user_context(user):
            with self.assertNumQueries(FuzzyInt(18, 33)):
                force_text(self.client.get(URL_CMS_PAGE))

    def test_smart_link_published_pages(self):
        admin, staff_guy = self._get_guys()
        page_url = URL_CMS_PAGE_PUBLISHED  # Not sure how to achieve this with reverse...

        with self.login_user_context(staff_guy):
            multi_title_page = create_page('main_title', 'col_two.html', 'en', published=True,
                                           overwrite_url='overwritten_url',
                                           menu_title='menu_title')

            title = multi_title_page.get_title_obj()
            title.page_title = 'page_title'
            title.save()

            multi_title_page.save()
            publish_page(multi_title_page, admin, 'en')

            # Non ajax call should return a 403 as this page shouldn't be accessed by anything else but ajax queries
            self.assertEqual(403, self.client.get(page_url).status_code)

            self.assertEqual(200,
                             self.client.get(page_url, HTTP_X_REQUESTED_WITH='XMLHttpRequest').status_code
            )

            # Test that the query param is working as expected.
            self.assertEqual(1, len(json.loads(self.client.get(page_url, {'q':'main_title'},
                                                    HTTP_X_REQUESTED_WITH='XMLHttpRequest').content.decode("utf-8"))))

            self.assertEqual(1, len(json.loads(self.client.get(page_url, {'q':'menu_title'},
                                                    HTTP_X_REQUESTED_WITH='XMLHttpRequest').content.decode("utf-8"))))

            self.assertEqual(1, len(json.loads(self.client.get(page_url, {'q':'overwritten_url'},
                                                    HTTP_X_REQUESTED_WITH='XMLHttpRequest').content.decode("utf-8"))))

            self.assertEqual(1, len(json.loads(self.client.get(page_url, {'q':'page_title'},
                                                    HTTP_X_REQUESTED_WITH='XMLHttpRequest').content.decode("utf-8"))))


class AdminPageEditContentSizeTests(AdminTestsBase):
    """
    System user count influences the size of the page edit page,
    but the users are only 2 times present on the page

    The test relates to extra=0
    at PagePermissionInlineAdminForm and ViewRestrictionInlineAdmin
    """

    def test_editpage_contentsize(self):
        """
        Expected a username only 2 times in the content, but a relationship
        between usercount and pagesize
        """
        with self.settings(CMS_PERMISSION=True):
            admin_user = self.get_superuser()
            PAGE_NAME = 'TestPage'
            USER_NAME = 'test_size_user_0'
            current_site = Site.objects.get(pk=1)
            page = create_page(PAGE_NAME, "nav_playground.html", "en", site=current_site, created_by=admin_user)
            page.save()
            self._page = page
            with self.login_user_context(admin_user):
                url = base.URL_CMS_PAGE_PERMISSION_CHANGE % self._page.pk
                response = self.client.get(url)
                self.assertEqual(response.status_code, 200)
                old_response_size = len(response.content)
                old_user_count = get_user_model().objects.count()
                # create additionals user and reload the page
                get_user_model().objects.create_user(username=USER_NAME, email=USER_NAME + '@django-cms.org',
                                                     password=USER_NAME)
                user_count = get_user_model().objects.count()
                more_users_in_db = old_user_count < user_count
                # we have more users
                self.assertTrue(more_users_in_db, "New users got NOT created")
                response = self.client.get(url)
                new_response_size = len(response.content)
                page_size_grown = old_response_size < new_response_size
                # expect that the pagesize gets influenced by the useramount of the system
                self.assertTrue(page_size_grown, "Page size has not grown after user creation")
                # usernames are only 2 times in content
                text = smart_str(response.content, response.charset)
                foundcount = text.count(USER_NAME)
                # 2 forms contain usernames as options
                self.assertEqual(foundcount, 2,
                                 "Username %s appeared %s times in response.content, expected 2 times" % (
                                     USER_NAME, foundcount))<|MERGE_RESOLUTION|>--- conflicted
+++ resolved
@@ -1,12 +1,6 @@
 # -*- coding: utf-8 -*-
 import json
 import datetime
-<<<<<<< HEAD
-from cms import api
-from cms.utils.urlutils import admin_reverse
-from django.utils.http import urlencode
-=======
->>>>>>> 23522562
 
 from djangocms_text_ckeditor.cms_plugins import TextPlugin
 from djangocms_text_ckeditor.models import Text
@@ -21,6 +15,7 @@
                          QueryDict, HttpResponseNotFound)
 from django.utils.encoding import force_text, smart_str
 from django.utils import timezone
+from django.utils.http import urlencode
 from django.utils.six.moves.urllib.parse import urlparse
 
 from cms.admin.change_list import CMSChangeList
