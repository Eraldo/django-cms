--- conflicted
+++ resolved
@@ -155,7 +155,6 @@
             res = tpl.render(context)
             self.assertEqual(res,"/de/seite-2/")
 
-<<<<<<< HEAD
         # Default configuration has CMS_HIDE_UNTRANSLATED=False
         context = self.get_context(page_2.get_absolute_url())
         context['request'].current_page = page_2.publisher_public
@@ -168,14 +167,6 @@
         self.assertEqual(res,"")
 
         with SettingsOverride(CMS_HIDE_UNTRANSLATED=True):
-=======
-            context = self.get_context(page_3.get_absolute_url())
-            context['request'].current_page = page_3
-            res = tpl.render(context)
-            self.assertEqual(res,"/de/page-3/")
-        lang_settings[1][1]['hide_untranslated'] = True
-        with SettingsOverride(CMS_LANGUAGES=lang_settings):
->>>>>>> 4b968ce1
             context = self.get_context(page_2.get_absolute_url())
             context['request'].current_page = page_2.publisher_public
             res = tpl.render(context)
