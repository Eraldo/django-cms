--- conflicted
+++ resolved
@@ -699,7 +699,6 @@
         build_plugin_tree(page.placeholders.get(slot='right-column').get_plugins_list())
         plugin_pool.unregister_plugin(DumbFixturePlugin)
 
-<<<<<<< HEAD
     def test_get_plugins_for_page(self):
         page_en = create_page("PluginOrderPage", "col_two.html", "en",
                               slug="page1", published=True, in_navigation=True)
@@ -712,7 +711,7 @@
         db_text_plugin_1 = page_plugins.get(pk=text_plugin_1.pk)
         self.assertRaises(CMSPlugin.DoesNotExist, page_plugins.get, pk=text_plugin_2.pk)
         self.assertEquals(db_text_plugin_1.pk, text_plugin_1.pk)
-=======
+
     def test_is_last_in_placeholder(self):
         """
         Tests that children plugins don't affect the is_last_in_placeholder plugin method.
@@ -725,7 +724,6 @@
         inner_text_plugin_1 = add_plugin(ph_en, "TextPlugin", "en", body="I'm the first child of text_plugin_1")
         text_plugin_1.cmsplugin_set.add(inner_text_plugin_1)
         self.assertEquals(text_plugin_2.is_last_in_placeholder(), True)
->>>>>>> e6402af4
 
 
 class FileSystemPluginTests(PluginsTestBaseCase):
