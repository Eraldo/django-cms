# -*- coding: utf-8 -*-
import sys
import datetime
import os
import time

from django.contrib.auth import get_user_model
from django.contrib.auth.models import Permission
from django.contrib.sites.models import Site
from django.core.cache import cache
from django.core.urlresolvers import clear_url_caches
from django.test.utils import override_settings
from django.utils import unittest
from selenium import webdriver
from selenium.webdriver.common.by import By
from selenium.webdriver.support.wait import WebDriverWait
from selenium.webdriver.support import expected_conditions as EC
from selenium.webdriver.common.action_chains import ActionChains
from selenium.webdriver.common.keys import Keys
from selenium.common.exceptions import NoSuchElementException, NoAlertPresentException

from cms.api import create_page, create_title, add_plugin
from cms.appresolver import clear_app_resolvers
from cms.apphook_pool import apphook_pool
from cms.exceptions import AppAlreadyRegistered
from cms.models import CMSPlugin, Page, Placeholder
from cms.test_utils.project.placeholderapp.cms_app import Example1App
from cms.test_utils.project.placeholderapp.models import Example1
from cms.test_utils.testcases import CMSTestCase
from cms.utils.compat import DJANGO_1_6
from cms.utils.conf import get_cms_setting

if DJANGO_1_6:
    from django.test import LiveServerTestCase as StaticLiveServerTestCase
else:
    from django.contrib.staticfiles.testing import StaticLiveServerTestCase


class CMSLiveTests(StaticLiveServerTestCase, CMSTestCase):
    driver = None
    @classmethod
    def setUpClass(cls):
        if os.environ.get('SELENIUM', '') != '':
            #skip selenium tests
            raise unittest.SkipTest("Selenium env is set to 0")
        super(CMSLiveTests, cls).setUpClass()
        cache.clear()
        if os.environ.get("TRAVIS_BUILD_NUMBER"):
            capabilities = webdriver.DesiredCapabilities.CHROME
            capabilities['version'] = '31'
            capabilities['platform'] = 'OS X 10.9'
            capabilities['name'] = 'django CMS'
            capabilities['build'] = os.environ.get("TRAVIS_BUILD_NUMBER")
            capabilities['tags'] = [os.environ.get("TRAVIS_PYTHON_VERSION"), "CI"]
            username = os.environ.get("SAUCE_USERNAME")
            access_key = os.environ.get("SAUCE_ACCESS_KEY")
            capabilities["tunnel-identifier"] = os.environ.get("TRAVIS_JOB_NUMBER")
            hub_url = "http://%s:%s@ondemand.saucelabs.com/wd/hub" % (username, access_key)
            cls.driver = webdriver.Remote(desired_capabilities=capabilities, command_executor=hub_url)
            cls.driver.implicitly_wait(30)
        else:
            cls.driver = webdriver.Firefox()
            cls.driver.implicitly_wait(5)
        cls.accept_next_alert = True

    @classmethod
    def tearDownClass(cls):
        if cls.driver:
            cls.driver.quit()
        super(CMSLiveTests, cls).tearDownClass()

    def tearDown(self):
        super(CMSLiveTests, self).tearDown()
        Page.objects.all().delete() # somehow the sqlite transaction got lost.
        cache.clear()

    def wait_until(self, callback, timeout=10):
        """
        Helper function that blocks the execution of the tests until the
        specified callback returns a value that is not falsy. This function can
        be called, for example, after clicking a link or submitting a form.
        See the other public methods that call this function for more details.
        """
        WebDriverWait(self.driver, timeout).until(callback)

    def wait_loaded_tag(self, tag_name, timeout=10):
        """
        Helper function that blocks until the element with the given tag name
        is found on the page.
        """
        self.wait_until(
            lambda driver: driver.find_element_by_tag_name(tag_name),
            timeout
        )

    def wait_page_loaded(self):
        """
        Block until page has started to load.
        """
        from selenium.common.exceptions import TimeoutException

        try:
            # Wait for the next page to be loaded
            self.wait_loaded_tag('body')
        except TimeoutException:
            # IE7 occasionnally returns an error "Internet Explorer cannot
            # display the webpage" and doesn't load the next page. We just
            # ignore it.
            pass

    def is_element_present(self, how, what):
        try:
            self.driver.find_element(by=how, value=what)
        except NoSuchElementException:
            return False
        return True

    def is_alert_present(self):
        try:
            self.driver.switch_to_alert()
        except NoAlertPresentException:
            return False
        return True

    def close_alert_and_get_its_text(self):
        try:
            alert = self.driver.switch_to_alert()
            alert_text = alert.text
            if self.accept_next_alert:
                alert.accept()
            else:
                alert.dismiss()
            return alert_text
        finally:
            self.accept_next_alert = True

    def reload_urls(self):
        """
         Code borrowed from ApphooksTestCase
        """
        from django.conf import settings

        url_modules = [
            'cms.urls',
            # TODO: Add here intermediary modules which may
            #       include() the 'cms.urls' if it isn't included
            #       directly in the root urlconf.
            # '...',
            'cms.test_utils.project.second_cms_urls_for_apphook_tests',
            'cms.test_utils.project.urls_for_apphook_tests',
            settings.ROOT_URLCONF,
        ]

        clear_app_resolvers()
        clear_url_caches()

        for module in url_modules:
            if module in sys.modules:
                del sys.modules[module]


class ToolbarBasicTests(CMSLiveTests):

    def setUp(self):
        self.user = self.get_superuser()
        Site.objects.create(domain='example.org', name='example.org')
        self.base_url = self.live_server_url
        self.driver.implicitly_wait(2)
        super(ToolbarBasicTests, self).setUp()

    def test_toolbar_login(self):
        User = get_user_model()
        create_page('Home', 'simple.html', 'en', published=True)
        url = '%s/?%s' % (self.live_server_url, get_cms_setting('CMS_TOOLBAR_URL__EDIT_ON'))
        self.assertTrue(User.objects.all().count(), 1)
        self.driver.get(url)
        self.assertRaises(NoSuchElementException, self.driver.find_element_by_class_name, 'cms_toolbar-item_logout')
        username_input = self.driver.find_element_by_id("id_cms-username")
        username_input.send_keys(getattr(self.user, User.USERNAME_FIELD))
        password_input = self.driver.find_element_by_id("id_cms-password")
        password_input.send_keys(getattr(self.user, User.USERNAME_FIELD))
        password_input.submit()
        self.wait_page_loaded()
        self.assertTrue(self.driver.find_element_by_class_name('cms_toolbar-item-navigation'))

    def test_toolbar_login_view(self):
        User = get_user_model()
        create_page('Home', 'simple.html', 'en', published=True)
        ex1 = Example1.objects.create(
            char_1='char_1', char_2='char_1', char_3='char_3', char_4='char_4',
            date_field=datetime.datetime.now()
        )
        try:
            apphook_pool.register(Example1App)
        except AppAlreadyRegistered:
            pass
        self.reload_urls()
        create_page('apphook', 'simple.html', 'en', published=True,
                    apphook=Example1App)


        url = '%s/%s/?%s' % (self.live_server_url, 'apphook/detail/%s' % ex1.pk, get_cms_setting('CMS_TOOLBAR_URL__EDIT_ON'))
        self.driver.get(url)
        username_input = self.driver.find_element_by_id("id_cms-username")
        username_input.send_keys(getattr(self.user, User.USERNAME_FIELD))
        password_input = self.driver.find_element_by_id("id_cms-password")
        password_input.send_keys("what")
        password_input.submit()
        self.wait_page_loaded()
        self.assertTrue(self.driver.find_element_by_class_name('cms_error'))

    def test_toolbar_login_cbv(self):
        User = get_user_model()
        try:
            apphook_pool.register(Example1App)
        except AppAlreadyRegistered:
            pass
        self.reload_urls()
        create_page('Home', 'simple.html', 'en', published=True)
        ex1 = Example1.objects.create(
            char_1='char_1', char_2='char_1', char_3='char_3', char_4='char_4',
            date_field=datetime.datetime.now()
        )
        create_page('apphook', 'simple.html', 'en', published=True,
                    apphook=Example1App)
        url = '%s/%s/?%s' % (self.live_server_url, 'apphook/detail/class/%s' % ex1.pk, get_cms_setting('CMS_TOOLBAR_URL__EDIT_ON'))
        self.driver.get(url)
        username_input = self.driver.find_element_by_id("id_cms-username")
        username_input.send_keys(getattr(self.user, User.USERNAME_FIELD))
        password_input = self.driver.find_element_by_id("id_cms-password")
        password_input.send_keys("what")
        password_input.submit()
        self.wait_page_loaded()
        self.assertTrue(self.driver.find_element_by_class_name('cms_error'))

    @override_settings(DEBUG=True)
    def test_basic_add_pages(self):
        User = get_user_model()
        self.assertEqual(Page.objects.all().count(), 0)
        self.assertTrue(User.objects.all().count(), 1)
        driver = self.driver
        driver.get(self.base_url + "/de/")
        driver.find_element_by_id("add-page").click()
        driver.find_element_by_id("id_username").clear()
        driver.find_element_by_id("id_username").send_keys(getattr(self.user, User.USERNAME_FIELD))
        driver.find_element_by_id("id_password").clear()
        driver.find_element_by_id("id_password").send_keys(getattr(self.user, User.USERNAME_FIELD))
        driver.find_element_by_css_selector("input[type=\"submit\"]").click()
        driver.find_element_by_name("_save").click()
        driver.find_element_by_link_text(u"Seite hinzufügen").click()
        driver.find_element_by_id("id_title").clear()
        driver.find_element_by_id("id_title").send_keys("SubPage")
        driver.find_element_by_name("_save").click()


@override_settings(
    LANGUAGE_CODE='en',
    LANGUAGES=(('en', 'English'),
               ('it', 'Italian')),
    CMS_LANGUAGES={
        1: [{'code' : 'en',
             'name': 'English',
             'public': True},
            {'code': 'it',
             'name': 'Italian',
             'public': True},
        ],
        'default': {
            'public': True,
            'hide_untranslated': False,
        },
    },
    SITE_ID=1,
)
class PlaceholderBasicTests(CMSLiveTests):

    def setUp(self):
        Site.objects.create(domain='example.org', name='example.org')

        self.page = create_page('Home', 'simple.html', 'en', published=True)
        self.italian_title = create_title('it', 'Home italian', self.page)

        self.placeholder = self.page.placeholders.all()[0]

        add_plugin(self.placeholder, 'TextPlugin', 'en', body='test')

        self.base_url = self.live_server_url

        self.user = self._create_user('admin', True, True, True)

        self.driver.implicitly_wait(5)

        super(PlaceholderBasicTests, self).setUp()

    def _login(self):
        url = '%s/?%s' % (self.live_server_url, get_cms_setting('CMS_TOOLBAR_URL__EDIT_ON'))
        self.driver.get(url)

        self.assertRaises(NoSuchElementException, self.driver.find_element_by_class_name, 'cms_toolbar-item_logout')
        username_input = self.driver.find_element_by_id("id_cms-username")
        username_input.send_keys(getattr(self.user, get_user_model().USERNAME_FIELD))
        password_input = self.driver.find_element_by_id("id_cms-password")
        password_input.send_keys(getattr(self.user, get_user_model().USERNAME_FIELD))
        password_input.submit()
        self.wait_page_loaded()

        self.assertTrue(self.driver.find_element_by_class_name('cms_toolbar-item-navigation'))

    def test_copy_from_language(self):
        self._login()
        self.driver.get('%s/it/?%s' % (self.live_server_url, get_cms_setting('CMS_TOOLBAR_URL__EDIT_ON')))

        # check if there are no plugins in italian version of the page

        italian_plugins = self.page.placeholders.all()[0].get_plugins_list('it')
        self.assertEqual(len(italian_plugins), 0)

        build_button = self.driver.find_element_by_css_selector('.cms_toolbar-item-cms-mode-switcher a[href="?%s"]' % get_cms_setting('CMS_TOOLBAR_URL__BUILD'))
        build_button.click()

        submenu = self.driver.find_element_by_css_selector('.cms_dragbar .cms_submenu')

        hov = ActionChains(self.driver).move_to_element(submenu)
        hov.perform()

        submenu_link_selector = '.cms_submenu-item a[data-rel="copy-lang"][data-language="en"]'
        WebDriverWait(self.driver, 10).until(EC.visibility_of_element_located((By.CSS_SELECTOR, submenu_link_selector)))
        copy_from_english = self.driver.find_element_by_css_selector(submenu_link_selector)
        copy_from_english.click()

        # Done, check if the text plugin was copied and it is only one

        WebDriverWait(self.driver, 10).until(EC.presence_of_element_located((By.CSS_SELECTOR, '.cms_draggable:nth-child(1)')))

        italian_plugins = self.page.placeholders.all()[0].get_plugins_list('it')
        self.assertEqual(len(italian_plugins), 1)

        plugin_instance = italian_plugins[0].get_plugin_instance()[0]

        self.assertEqual(plugin_instance.body, 'test')

    def test_copy_to_from_clipboard(self):
        self.assertEqual(CMSPlugin.objects.count(), 1)
        self._login()

        build_button = self.driver.find_element_by_css_selector('.cms_toolbar-item-cms-mode-switcher a[href="?%s"]' % get_cms_setting('CMS_TOOLBAR_URL__BUILD'))
        build_button.click()

        cms_draggable = self.driver.find_element_by_css_selector('.cms_draggable:nth-child(1)')

        hov = ActionChains(self.driver).move_to_element(cms_draggable)
        hov.perform()

        submenu = cms_draggable.find_element_by_css_selector('.cms_submenu')

        hov = ActionChains(self.driver).move_to_element(submenu)
        hov.perform()

        copy = submenu.find_element_by_css_selector('a[data-rel="copy"]')
        copy.click()

        time.sleep(0.2)
        clipboard = self.driver.find_element_by_css_selector('.cms_clipboard')

        WebDriverWait(self.driver, 10).until(lambda driver: clipboard.is_displayed())

        hov = ActionChains(self.driver).move_to_element(clipboard)
        hov.perform()

        # necessary sleeps for making a "real" drag and drop, that works with the clipboard

        time.sleep(0.1)

        self.assertEqual(CMSPlugin.objects.count(), 2)

        drag = ActionChains(self.driver).click_and_hold(
            clipboard.find_element_by_css_selector('.cms_draggable:nth-child(1)')
        )

        drag.perform()

        time.sleep(0.1)

        drag = ActionChains(self.driver).move_to_element(
            self.driver.find_element_by_css_selector('.cms_dragarea-1')
        )
        drag.perform()

        time.sleep(0.2)

        drag = ActionChains(self.driver).move_by_offset(
            0, 10
        ).release()

        drag.perform()

        time.sleep(0.5)

        self.assertEqual(CMSPlugin.objects.count(), 3)

        plugins = self.page.placeholders.all()[0].get_plugins_list('en')

        self.assertEqual(len(plugins), 2)


@override_settings(
    SITE_ID=1,
    CMS_PERMISSION=False,
)
class StaticPlaceholderPermissionTests(CMSLiveTests):

    def setUp(self):
        Site.objects.create(domain='example.org', name='example.org')

        self.page = create_page('Home', 'static.html', 'en', published=True)

        self.base_url = self.live_server_url

        self.user = self._create_user("testuser", is_staff=True)
        self.user.user_permissions = Permission.objects.exclude(codename="edit_static_placeholder")

        self.driver.implicitly_wait(2)

        super(StaticPlaceholderPermissionTests, self).setUp()

    def test_static_placeholders_permissions(self):

        # login
        url = '%s/?%s' % (self.live_server_url, get_cms_setting('CMS_TOOLBAR_URL__EDIT_ON'))
        self.driver.get(url)

        self.assertRaises(NoSuchElementException, self.driver.find_element_by_class_name, 'cms_toolbar-item_logout')
        username_input = self.driver.find_element_by_id("id_cms-username")
        username_input.send_keys(getattr(self.user, get_user_model().USERNAME_FIELD))
        password_input = self.driver.find_element_by_id("id_cms-password")
        password_input.send_keys(getattr(self.user, get_user_model().USERNAME_FIELD))
        password_input.submit()
        self.wait_page_loaded()

        self.assertTrue(self.driver.find_element_by_class_name('cms_toolbar-item-navigation'))

        pk = Placeholder.objects.filter(slot='logo').order_by('id')[0].pk
        placeholder_name = 'cms_placeholder-%s' % pk

        # test static placeholder permission (content of static placeholders is NOT editable)
        self.driver.get('%s/en/?%s' % (self.live_server_url, get_cms_setting('CMS_TOOLBAR_URL__EDIT_ON')))
        self.assertRaises(NoSuchElementException, self.driver.find_element_by_class_name, placeholder_name)

        # update userpermission
        edit_permission = Permission.objects.get(codename="edit_static_placeholder")
        self.user.user_permissions.add( edit_permission )

        # test static placeholder permission (content of static placeholders is editable)
        self.driver.get('%s/en/?%s' % (self.live_server_url, get_cms_setting('CMS_TOOLBAR_URL__EDIT_ON')))
<<<<<<< HEAD
        self.assertTrue(self.driver.find_element_by_class_name(placeholder_name))
=======
        self.assertTrue(self.driver.find_element_by_class_name(self.placeholder_name))


class FrontAdminTest(CMSLiveTests):

    def setUp(self):
        self.user = self.get_superuser()
        Site.objects.create(domain='example.org', name='example.org')
        self.base_url = self.live_server_url
        self.driver.implicitly_wait(2)
        super(FrontAdminTest, self).setUp()

    def test_cms_modal_html5_validation_error(self):
        User = get_user_model()
        try:
            apphook_pool.register(Example1App)
        except AppAlreadyRegistered:
            pass
        self.reload_urls()
        create_page('Home', 'simple.html', 'fr', published=True)
        ex1 = Example1.objects.create(
            char_1='char_1', char_2='char_1', char_3='char_3', char_4='char_4',
            date_field=datetime.datetime.now()
        )
        create_page('apphook', 'simple.html', 'fr', published=True,
                    apphook=Example1App)
        url = '%s/%s/?%s' % (
            self.live_server_url, 'apphook/detail/class/%s'
            % ex1.pk, get_cms_setting('CMS_TOOLBAR_URL__EDIT_ON')
            )
        self.driver.get(url)
        username_input = self.driver.find_element_by_id("id_cms-username")
        username_input.send_keys(getattr(self.user, User.USERNAME_FIELD))
        password_input = self.driver.find_element_by_id("id_cms-password")
        password_input.send_keys(getattr(self.user, User.USERNAME_FIELD))
        password_input.submit()
        self.wait_page_loaded()

        # Load modal iframe
        add_button = self.driver.find_element_by_css_selector(
            '.cms_plugin-placeholderapp-example1-add-0'
            )
        open_modal_actions = ActionChains(self.driver)
        open_modal_actions.double_click(add_button)
        open_modal_actions.perform()
        WebDriverWait(self.driver, 10).until(
            EC.frame_to_be_available_and_switch_to_it((By.XPATH, '//iframe'))
            )
        # Fills form with an html5 error
        char_1_input = self.driver.find_element_by_id("id_char_1")
        char_1_input.send_keys("test")
        char_2_input = self.driver.find_element_by_id("id_char_2")
        char_2_input.send_keys("test")
        char_3_input = self.driver.find_element_by_id("id_char_3")
        char_3_input.send_keys("test")
        char_4_input = self.driver.find_element_by_id("id_char_4")
        char_4_input.send_keys("test")
        id_date_input = self.driver.find_element_by_id("id_date_field")
        id_date_input.send_keys('2036-01-01')
        id_decimal_input = self.driver.find_element_by_id("id_decimal_field")
        id_decimal_input.send_keys('t')

        self.driver.switch_to_default_content()
        submit_button = self.driver.find_element_by_css_selector('.default')
        submit_button.click()

        # check if the iframe is still displayed because of the html5 error
        modal_iframe = self.driver.find_element_by_css_selector('iframe')
        self.assertTrue(modal_iframe.is_displayed())

        # corrects html5 error
        self.driver.switch_to_frame(modal_iframe)
        id_decimal_input = self.driver.find_element_by_id("id_decimal_field")
        id_decimal_input.send_keys(Keys.BACK_SPACE + '1.2')
        self.driver.switch_to_default_content()
        submit_button = self.driver.find_element_by_css_selector('.default')
        submit_button.click()
        time.sleep(0.5)
        with self.assertRaises(NoSuchElementException):
            self.driver.find_element_by_css_selector('iframe')
        example = Example1.objects.get(char_1='test')
        self.assertEqual(float(example.decimal_field), 1.2)
>>>>>>> 1cb8f0d5
<|MERGE_RESOLUTION|>--- conflicted
+++ resolved
@@ -452,10 +452,7 @@
 
         # test static placeholder permission (content of static placeholders is editable)
         self.driver.get('%s/en/?%s' % (self.live_server_url, get_cms_setting('CMS_TOOLBAR_URL__EDIT_ON')))
-<<<<<<< HEAD
         self.assertTrue(self.driver.find_element_by_class_name(placeholder_name))
-=======
-        self.assertTrue(self.driver.find_element_by_class_name(self.placeholder_name))
 
 
 class FrontAdminTest(CMSLiveTests):
@@ -536,5 +533,4 @@
         with self.assertRaises(NoSuchElementException):
             self.driver.find_element_by_css_selector('iframe')
         example = Example1.objects.get(char_1='test')
-        self.assertEqual(float(example.decimal_field), 1.2)
->>>>>>> 1cb8f0d5
+        self.assertEqual(float(example.decimal_field), 1.2)