--- conflicted
+++ resolved
@@ -61,11 +61,7 @@
         ]
         middleware = [mw for mw in settings.MIDDLEWARE_CLASSES if mw not in exclude]
         with self.settings(CMS_PAGE_CACHE=False, MIDDLEWARE_CLASSES=middleware):
-<<<<<<< HEAD
-            with self.assertNumQueries(FuzzyInt(13, 21)):
-=======
             with self.assertNumQueries(FuzzyInt(13, 22)):
->>>>>>> 23522562
                 self.client.get('/en/')
             with self.assertNumQueries(FuzzyInt(5, 9)):
                 self.client.get('/en/')
@@ -103,13 +99,8 @@
         request.toolbar = CMSToolbar(request)
         template = "{% load cms_tags %}{% placeholder 'body' %}{% placeholder 'right-column' %}"
         with self.assertNumQueries(4):
-<<<<<<< HEAD
-            render = template.render(rctx)
-        with self.assertNumQueries(FuzzyInt(14, 20)):
-=======
             output = self.render_template_obj(template, {}, request)
         with self.assertNumQueries(FuzzyInt(14, 19)):
->>>>>>> 23522562
             response = self.client.get('/en/')
             resp1 = response.content.decode('utf8').split("$$$")[1]
 
