--- conflicted
+++ resolved
@@ -277,7 +277,6 @@
                 return false;
             }
 
-<<<<<<< HEAD
             var id = null;
             var cls = el.attr('class').split(' ')[1];
 
@@ -340,137 +339,6 @@
                     if ($(item).hasClass('cms-dragarea-static')) {
                         content.append(item);
                     }
-=======
-                return id;
-            },
-
-            /**
-             * Gets the ids of the list of  elements.
-             *
-             * @param {jQuery} el elements to get id from
-             * @return {String[]}
-             */
-            getIds: function (els) {
-                var that = this;
-                var array = [];
-                els.each(function () {
-                    array.push(that.getId($(this)));
-                });
-                return array;
-            },
-
-            /**
-             * Actually shows the board canvas.
-             *
-             * @method _showBoard
-             * @private
-             */
-            _showBoard: function () {
-                var that = this;
-
-                // show container
-                this.ui.container.show();
-                this.ui.dragareas.css('opacity', 1);
-
-                this.ui.plugins.not(this.ui.render_model).hide();
-                this.ui.placeholders.show();
-
-                // attach event
-                if (CMS.config.simpleStructureBoard) {
-                    var content = this.ui.content;
-                    var areas = content.find('.cms-dragarea');
-                    // set correct css attributes for the new mode
-                    content.addClass('cms-structure-content-simple');
-                    areas.addClass('cms-dragarea-simple');
-                    // lets reorder placeholders
-                    areas.each(function (index, item) {
-                        if ($(item).hasClass('cms-dragarea-static')) {
-                            content.append(item);
-                        }
-                    });
-                    // now lets get the first instance and add some padding
-                    areas.filter('.cms-dragarea-static').eq(0).css('margin-top', '50px');
-                } else {
-                    this.ui.container.addClass('cms-structure-dynamic');
-                    this.ui.window.on('resize.sideframe', function () {
-                        that._resizeBoard();
-                    }).trigger('resize.sideframe');
-                }
-            },
-
-            /**
-             * Hides the board canvas.
-             *
-             * @method _hideBoard
-             * @private
-             */
-            _hideBoard: function () {
-                // hide elements
-                this.ui.container.hide();
-                this.ui.plugins.show();
-                this.ui.placeholders.hide();
-
-                // detach event
-                this.ui.window.off('resize.sideframe');
-
-                this.ui.window.trigger('structureboard_hidden.sideframe');
-
-                // this is sometimes required for user-side scripts to
-                // render dynamic elements on the page correctly.
-                // e.g. you have a parallax script that calculates position
-                // of elements based on document height. but if the page is
-                // loaded with structureboard active - the document height
-                // would be same as screen height, which is likely incorrect,
-                // so triggering resize on window would force user scripts
-                // to recalculate whatever is required there
-                this.ui.window.trigger('resize');
-
-                if (!CMS.config.simpleStructureBoard) {
-                    this.ui.container.height(this.ui.doc.outerHeight());
-                }
-            },
-
-            /**
-             * Resizes the placeholder to fit their placement
-             * and the structure board.
-             *
-             * @method _resizeBoard
-             * @private
-             * @deprecated as of CMS 3.2
-             */
-            _resizeBoard: function () {
-                // calculate placeholder position
-                var id = null;
-                var area = null;
-                var min = null;
-                var areaParentOffset = null;
-                var that = this;
-
-                // have to delay since height changes when toggling modes
-                setTimeout(function () {
-                    that.ui.container.height(that.ui.doc.outerHeight());
-                }, 0);
-
-                // start calculating
-                this.ui.placeholders.each(function (index, item) {
-                    item = $(item);
-                    id = item.data('settings').placeholder_id;
-                    area = $('.cms-dragarea-' + id);
-                    // to calculate the correct offset, we need to set the
-                    // placeholders correct heights and than set the according position
-                    item.height(area.outerHeight(true));
-                    // set min width
-                    min = (item.width()) ? 0 : 150;
-                    // as area is "css positioned" and jquery offset function is relative to the
-                    // document (not the first relative/absolute parent) we need to substract
-                    // first relative/absolute parent offset.
-                    areaParentOffset = $(area).offsetParent().offset();
-                    area.css({
-                        top: item.offset().top - areaParentOffset.top - 5,
-                        left: item.offset().left - areaParentOffset.left - min,
-                        width: item.width() + min
-                    });
->>>>>>> b4d30eab
                 });
                 // now lets get the first instance and add some padding
                 areas.filter('.cms-dragarea-static').eq(0).css('margin-top', '50px');
@@ -498,6 +366,17 @@
             this.ui.window.off('resize.sideframe');
 
             this.ui.window.trigger('structureboard_hidden.sideframe');
+
+            // this is sometimes required for user-side scripts to
+            // render dynamic elements on the page correctly.
+            // e.g. you have a parallax script that calculates position
+            // of elements based on document height. but if the page is
+            // loaded with structureboard active - the document height
+            // would be same as screen height, which is likely incorrect,
+            // so triggering resize on window would force user scripts
+            // to recalculate whatever is required there
+            this.ui.window.trigger('resize');
+
             if (!CMS.config.simpleStructureBoard) {
                 this.ui.container.height(this.ui.doc.outerHeight());
             }
