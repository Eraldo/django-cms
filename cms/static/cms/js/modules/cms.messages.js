/*
 * Copyright https://github.com/divio/django-cms
 */

// #############################################################################
// NAMESPACES
/**
 * @module CMS
 */
/* istanbul ignore next */
var CMS = window.CMS || {};

// #############################################################################
// MODAL
(function ($) {
    'use strict';

    /**
     * Displays a message underneath the toolbar.
     *
     * @class Messages
     * @namespace CMS
     */
    CMS.Messages = new CMS.Class({

        options: {
            messageDuration: 300,
            messageDelay: 3000
        },

        initialize: function initialize(options) {
            this.options = $.extend(true, {}, this.options, options);

            // states and events
            this.click = 'click.cms.message';

            // elements
            this._setupUI();
        },

        /**
         * Stores all jQuery references within `this.ui`.
         *
         * @method _setupUI
         * @private
         */
        _setupUI: function _setupUI() {
            var container = $('.cms');
            this.ui = {
                container: container,
                body: $('html'),
                toolbar: container.find('.cms-toolbar'),
                messages: container.find('.cms-messages')
            };
        },

        /**
         * Opens a message window underneath the toolbar.
         *
         * @method open
         * @param opts
         * @param {String|HTMLNode} opts.message message to be displayed
         * @param {String} [opts.dir='center'] direction to be displayed `center` `left` or `right`
         * @param {Number} [opts.delay=this.options.messageDelay] delay until message is closed, 0 leaves it open
         * @param {Boolean} [opts.error] if true sets the style to `.cms-messages-error`
         */
        open: function open(opts) {
            if (!(opts && opts.message)) {
                throw new Error('The arguments passed to "open" were invalid.');
            }

            var that = this;

            var msg = opts.message;
            var dir = opts.dir === undefined ? 'center' : opts.dir;
            var delay = opts.delay === undefined ? this.options.messageDelay : opts.delay;
            var error = opts.error === undefined ? false : opts.error;

            var width = 320;
            var height = this.ui.messages.outerHeight(true);
            var top = this.ui.toolbar.outerHeight(true);
            var close = this.ui.messages.find('.cms-messages-close');

            // add content to element
            this.ui.messages.find('.cms-messages-inner').html(msg);

            // error handling
            this.ui.messages.removeClass('cms-messages-error');
            if (error) {
                this.ui.messages.addClass('cms-messages-error');
            }

            // clear timeout
            clearTimeout(this.timer);

            close.hide();
            close.off(this.click).on(this.click, function () {
                that.close();
            });

            // set top to 0 if toolbar is collapsed
            if (CMS.settings.toolbar === 'collapsed') {
                top = 0;
            }

            // do we need to add debug styles?
            if (CMS.config.debug) {
                top = top + 5;
            }

            // set correct position and show
            this.ui.messages.css('top', -height).show();

            // set correct direction and animation
            switch (dir) {
                case 'left':
                    this.ui.messages.css({
                        'top': top,
                        'left': -width,
                        'right': 'auto',
                        'margin-left': 0
                    });
                    this.ui.messages.animate({ 'left': 0 });
                    break;
                case 'right':
                    this.ui.messages.css({
                        'top': top,
                        'right': -width,
                        'left': 'auto',
                        'margin-left': 0
                    });
                    this.ui.messages.animate({ 'right': 0 });
                    break;
                default:
                    this.ui.messages.css({
                        'left': '50%',
                        'right': 'auto',
                        'margin-left': -(width / 2)
                    });
                    this.ui.messages.animate({ 'top': top });
            }

            // cancel autohide if delay is <= 0
            if (delay <= 0) {
                close.show();
            } else {
                // add delay to hide if delay > 0
                this.timer = setTimeout(function () {
                    that.close();
<<<<<<< HEAD
                }, delay);
=======
                });

                // set top to 0 if toolbar is collapsed
                if (CMS.settings.toolbar === 'collapsed') {
                    top = 0;
                }

                // set correct position and show
                this.ui.messages.css('top', -height).show();

                // set correct direction and animation
                switch (dir) {
                    case 'left':
                        this.ui.messages.css({
                            'top': top,
                            'left': -width,
                            'right': 'auto',
                            'margin-left': 0
                        });
                        this.ui.messages.animate({ 'left': 0 });
                        break;
                    case 'right':
                        this.ui.messages.css({
                            'top': top,
                            'right': -width,
                            'left': 'auto',
                            'margin-left': 0
                        });
                        this.ui.messages.animate({ 'right': 0 });
                        break;
                    default:
                        this.ui.messages.css({
                            'left': '50%',
                            'right': 'auto',
                            'margin-left': -(width / 2)
                        });
                        this.ui.messages.animate({ 'top': top });
                }

                // cancel autohide if delay is <= 0
                if (delay <= 0) {
                    close.show();
                } else {
                    // add delay to hide if delay > 0
                    this.timer = setTimeout(function () {
                        that.close();
                    }, delay);
                }
            },

            /**
             * Closes the message window underneath the toolbar.
             *
             * @method close
             */
            close: function close() {
                this.ui.messages.fadeOut(this.options.messageDuration);
>>>>>>> b4d30eab
            }
        },

        /**
         * Closes the message window underneath the toolbar.
         *
         * @method close
         */
        close: function close() {
            this.ui.messages.fadeOut(this.options.messageDuration);
        }

    });
})(CMS.$);<|MERGE_RESOLUTION|>--- conflicted
+++ resolved
@@ -103,11 +103,6 @@
                 top = 0;
             }
 
-            // do we need to add debug styles?
-            if (CMS.config.debug) {
-                top = top + 5;
-            }
-
             // set correct position and show
             this.ui.messages.css('top', -height).show();
 
@@ -147,67 +142,7 @@
                 // add delay to hide if delay > 0
                 this.timer = setTimeout(function () {
                     that.close();
-<<<<<<< HEAD
                 }, delay);
-=======
-                });
-
-                // set top to 0 if toolbar is collapsed
-                if (CMS.settings.toolbar === 'collapsed') {
-                    top = 0;
-                }
-
-                // set correct position and show
-                this.ui.messages.css('top', -height).show();
-
-                // set correct direction and animation
-                switch (dir) {
-                    case 'left':
-                        this.ui.messages.css({
-                            'top': top,
-                            'left': -width,
-                            'right': 'auto',
-                            'margin-left': 0
-                        });
-                        this.ui.messages.animate({ 'left': 0 });
-                        break;
-                    case 'right':
-                        this.ui.messages.css({
-                            'top': top,
-                            'right': -width,
-                            'left': 'auto',
-                            'margin-left': 0
-                        });
-                        this.ui.messages.animate({ 'right': 0 });
-                        break;
-                    default:
-                        this.ui.messages.css({
-                            'left': '50%',
-                            'right': 'auto',
-                            'margin-left': -(width / 2)
-                        });
-                        this.ui.messages.animate({ 'top': top });
-                }
-
-                // cancel autohide if delay is <= 0
-                if (delay <= 0) {
-                    close.show();
-                } else {
-                    // add delay to hide if delay > 0
-                    this.timer = setTimeout(function () {
-                        that.close();
-                    }, delay);
-                }
-            },
-
-            /**
-             * Closes the message window underneath the toolbar.
-             *
-             * @method close
-             */
-            close: function close() {
-                this.ui.messages.fadeOut(this.options.messageDuration);
->>>>>>> b4d30eab
             }
         },
 
