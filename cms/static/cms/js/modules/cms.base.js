--- conflicted
+++ resolved
@@ -134,6 +134,8 @@
                         } else if (url) {
                             // on_close can also provide a url, reload to the new destination
                             that.reloadBrowser(url);
+                        } else {
+                            that.reloadBrowser();
                         }
                     }
                 });
@@ -161,7 +163,6 @@
          *
          * @method preventSubmit
          */
-<<<<<<< HEAD
         preventSubmit: function () {
             var forms = $('.cms-toolbar').find('form');
             forms.submit(function () {
@@ -173,58 +174,6 @@
                 }).css('opacity', 0.5);
             });
         },
-=======
-        CMS.API.Helpers = {
-
-            /**
-             * Redirects to a specific url or reloads browser.
-             *
-             * @method reloadBrowser
-             * @param {String} url where to redirect. if equal to `REFRESH_PAGE` will reload page instead
-             * @param {Number} timeout=0 timeout in ms
-             * @param {Boolean} ajax if set to true first initiates **synchronous**
-             *     ajax request to figure out if the browser should reload current page,
-             *     move to another one, or do nothing.
-             */
-            reloadBrowser: function (url, timeout, ajax) {
-                var that = this;
-                // is there a parent window?
-                var parent = (window.parent) ? window.parent : window;
-
-                // if there is an ajax reload, prioritize
-                if (ajax) {
-                    parent.CMS.API.locked = true;
-                    // check if the url has changed, if true redirect to the new path
-                    // this requires an ajax request
-                    $.ajax({
-                        async: false,
-                        type: 'GET',
-                        url: parent.CMS.config.request.url,
-                        data: {
-                            model: parent.CMS.config.request.model,
-                            pk: parent.CMS.config.request.pk
-                        },
-                        success: function (response) {
-                            parent.CMS.API.locked = false;
-
-                            if (response === '' && !url) {
-                                // cancel if response is empty
-                                return false;
-                            } else if (parent.location.pathname !== response && response !== '') {
-                                // api call to the backend to check if the current path is still the same
-                                that.reloadBrowser(response);
-                            } else if (url === 'REFRESH_PAGE') {
-                                // if on_close provides REFRESH_PAGE, only do a reload
-                                that.reloadBrowser();
-                            } else if (url) {
-                                // on_close can also provide a url, reload to the new destination
-                                that.reloadBrowser(url);
-                            } else {
-                                that.reloadBrowser();
-                            }
-                        }
-                    });
->>>>>>> 052f5169
 
         /**
          * Sets csrf token header on ajax requests.
