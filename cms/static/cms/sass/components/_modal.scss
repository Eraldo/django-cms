--- conflicted
+++ resolved
@@ -134,7 +134,6 @@
     }
     .cms-modal-title-prefix:empty + .cms-modal-title-suffix {
         font-weight: bold;
-<<<<<<< HEAD
         line-height: $modal-header-height;
         min-height: $modal-header-height;
         padding: 0 $padding-large;
@@ -152,9 +151,6 @@
             font-weight: bold;
             padding-left: 0;
         }
-=======
-        padding-left: 0;
->>>>>>> fad32258
     }
 }
 
