# -*- coding: utf-8 -*-
from collections import defaultdict

from django.contrib.sites.models import Site
from django.utils.translation import get_language

from cms.apphook_pool import apphook_pool
from cms.models.permissionmodels import ACCESS_DESCENDANTS
from cms.models.permissionmodels import ACCESS_PAGE_AND_DESCENDANTS
from cms.models.permissionmodels import ACCESS_CHILDREN
from cms.models.permissionmodels import ACCESS_PAGE_AND_CHILDREN
from cms.models.permissionmodels import ACCESS_PAGE
from cms.models.permissionmodels import PagePermission, GlobalPagePermission
from cms.utils import get_language_from_request
from cms.utils.compat.dj import user_related_name
from cms.utils.conf import get_cms_setting
from cms.utils.i18n import get_fallback_languages, hide_untranslated
from cms.utils.page_resolver import get_page_queryset
from cms.utils.moderator import get_title_queryset, use_draft
from cms.utils.plugins import current_site
from menus.base import Menu, NavigationNode, Modifier
from menus.menu_pool import menu_pool


def get_visible_pages(request, pages, site=None):
    """
     This code is basically a many-pages-at-once version of
     Page.has_view_permission.
     pages contains all published pages
     check if there is ANY restriction
     that needs a permission page visibility calculation
    """
    public_for = get_cms_setting('PUBLIC_FOR')
    is_setting_public_all = public_for == 'all'
    is_setting_public_staff = public_for == 'staff'
    is_auth_user = request.user.is_authenticated()
    visible_page_ids = []
    restricted_pages = defaultdict(list)
    page_permissions = PagePermission.objects.filter(can_view=True).select_related(
            'page').prefetch_related('group__' + user_related_name)

    for perm in page_permissions:
        # collect the pages that are affected by permissions
        if site and perm.page.site_id != site.pk:
            continue
        if perm is not None and perm not in restricted_pages[perm.page_id]:
            # affective restricted pages gathering
            # add the page with the perm itself

            if perm.grant_on in [ACCESS_PAGE, ACCESS_PAGE_AND_CHILDREN, ACCESS_PAGE_AND_DESCENDANTS]:
                restricted_pages[perm.page_id].append(perm)
                restricted_pages[perm.page.publisher_public_id].append(perm)
                # add children
            if perm.grant_on in [ACCESS_CHILDREN, ACCESS_PAGE_AND_CHILDREN] and perm.page.numchild:
                child_ids = perm.page.get_children().values_list('id', 'publisher_public_id')
                for id, public_id in child_ids:
                    restricted_pages[id].append(perm)
                    restricted_pages[public_id].append(perm)
            # add descendants
            elif perm.grant_on in [ACCESS_DESCENDANTS, ACCESS_PAGE_AND_DESCENDANTS] and perm.page.numchild:
                child_ids = perm.page.get_descendants().values_list('id', 'publisher_public_id')
                for id, public_id in child_ids:
                    restricted_pages[id].append(perm)
                    restricted_pages[public_id].append(perm)

    # anonymous
    # no restriction applied at all
    if (not is_auth_user and
        is_setting_public_all and
        not restricted_pages):
        return [page.pk for page in pages]

    if site is None:
        site = current_site(request)

    # authenticated user and global permission
    if is_auth_user:
        global_view_perms = GlobalPagePermission.objects.user_has_view_permission(
            request.user, site.pk).exists()

        #no page perms edge case - all visible
        if ((is_setting_public_all or (
                is_setting_public_staff and request.user.is_staff)) and
            not restricted_pages and
            not global_view_perms):
            return [page.pk for page in pages]
        #no page perms edge case - none visible
        elif (is_setting_public_staff and
            not request.user.is_staff and
            not restricted_pages and
            not global_view_perms):
            return []


    def has_global_perm():
        if has_global_perm.cache < 0:
            has_global_perm.cache = 1 if request.user.has_perm('cms.view_page') else 0
        return bool(has_global_perm.cache)

    has_global_perm.cache = -1

    def has_permission_membership(page):
        """
        PagePermission user group membership tests
        """
        user_pk = request.user.pk
        page_pk = page.pk
        for perm in restricted_pages[page_pk]:
            if perm.user_id == user_pk:
                return True
            if not perm.group_id:
                continue
            user_set = getattr(perm.group, user_related_name)
            # Optimization equivalent to
            # if user_pk in user_set.values_list('pk', flat=True)
            if any(user_pk == user.pk for user in user_set.all()):
                return True
        return False

    for page in pages:
        to_add = False
        # default to false, showing a restricted page is bad
        # explicitly check all the conditions
        # of settings and permissions
        is_restricted = page.pk in restricted_pages
        # restricted_pages contains as key any page.pk that is
        # affected by a permission grant_on
        if is_auth_user:
            # a global permission was given to the request's user
            if global_view_perms:
                to_add = True
            # setting based handling of unrestricted pages
            elif not is_restricted and (
                    is_setting_public_all or (
                        is_setting_public_staff and request.user.is_staff)
            ):
                # authenticated user, no restriction and public for all
                # or 
                # authenticated staff user, no restriction and public for staff
                to_add = True
            # check group and user memberships to restricted pages
            elif is_restricted and has_permission_membership(page):
                to_add = True
            elif has_global_perm():
                to_add = True
        # anonymous user, no restriction  
        elif not is_restricted and is_setting_public_all:
            to_add = True
            # store it
        if to_add:
            visible_page_ids.append(page.pk)
    return visible_page_ids


def page_to_node(page, home, cut):
    """
    Transform a CMS page into a navigation node.

    :param page: the page you wish to transform
    :param home: a reference to the "home" page (the page with path="0001)
    :param cut: Should we cut page from its parent pages? This means the node will not
         have a parent anymore.
    """
    # Theses are simple to port over, since they are not calculated.
    # Other attributes will be added conditionnally later.
    attr = {'soft_root': page.soft_root,
        'auth_required': page.login_required,
        'reverse_id': page.reverse_id, }

    parent_id = page.parent_id
    # Should we cut the Node from its parents?
    if home and page.parent_id == home.pk and cut:
        parent_id = None

    # possible fix for a possible problem
    #if parent_id and not page.parent.get_calculated_status():
    #    parent_id = None # ????

    if page.limit_visibility_in_menu == None:
        attr['visible_for_authenticated'] = True
        attr['visible_for_anonymous'] = True
    else:
        attr['visible_for_authenticated'] = page.limit_visibility_in_menu == 1
        attr['visible_for_anonymous'] = page.limit_visibility_in_menu == 2
    attr['is_home'] = page.is_home
    # Extenders can be either navigation extenders or from apphooks.
    extenders = []
    if page.navigation_extenders:
        extenders.append(page.navigation_extenders)
        # Is this page an apphook? If so, we need to handle the apphooks's nodes
    lang = get_language()
    # Only run this if we have a translation in the requested language for this
    # object. The title cache should have been prepopulated in CMSMenu.get_nodes
    # but otherwise, just request the title normally
    if not hasattr(page, 'title_cache') or lang in page.title_cache:
        app_name = page.get_application_urls(fallback=False)
        if app_name: # it means it is an apphook
            app = apphook_pool.get_apphook(app_name)
            for menu in app.menus:
                extenders.append(menu.__name__)

    if extenders:
        attr['navigation_extenders'] = extenders

    # Do we have a redirectURL?
    attr['redirect_url'] = page.get_redirect()  # save redirect URL if any

    # Now finally, build the NavigationNode object and return it.
    ret_node = NavigationNode(
        page.get_menu_title(),
        page.get_absolute_url(),
        page.pk,
        parent_id,
        attr=attr,
        visible=page.in_navigation,
    )
    return ret_node


class CMSMenu(Menu):
    def get_nodes(self, request):
        page_queryset = get_page_queryset(request)
        site = Site.objects.get_current()
        lang = get_language_from_request(request)

        filters = {
            'site': site,
        }

        if hide_untranslated(lang, site.pk):
            filters['title_set__language'] = lang

        if not use_draft(request):
<<<<<<< HEAD
            page_queryset = page_queryset.published(lang)
        pages = page_queryset.filter(**filters).order_by("path")
=======
            page_queryset = page_queryset.published()
        pages = page_queryset.filter(**filters).order_by("tree_id", "lft")
>>>>>>> 13b4cff0
        ids = {}
        nodes = []
        first = True
        home_cut = False
        home_children = []
        home = None
        actual_pages = []

        # cache view perms
        visible_pages = get_visible_pages(request, pages, site)
        for page in pages:
            # Pages are ordered by path, therefore the first page is the root
            # of the page tree (a.k.a "home")
            if page.pk not in visible_pages:
                # Don't include pages the user doesn't have access to
                continue
            if not home:
                home = page
            if first and page.pk != home.pk:
                home_cut = True
            if (page.parent_id == home.pk or page.parent_id in home_children) and home_cut:
                home_children.append(page.pk)
            if (page.pk == home.pk and home.in_navigation) or page.pk != home.pk:
                first = False
            ids[page.id] = page
            actual_pages.append(page)
            page.title_cache = {}

        langs = [lang]
        if not hide_untranslated(lang):
            langs.extend(get_fallback_languages(lang))

        titles = list(get_title_queryset(request).filter(page__in=ids, language__in=langs))
        for title in titles: # add the title and slugs and some meta data
            page = ids[title.page_id]
            page.title_cache[title.language] = title

        for page in actual_pages:
            if page.title_cache:
                nodes.append(page_to_node(page, home, home_cut))
        return nodes


menu_pool.register_menu(CMSMenu)


class NavExtender(Modifier):
    def modify(self, request, nodes, namespace, root_id, post_cut, breadcrumb):
        if post_cut:
            return nodes
        exts = []
        # rearrange the parent relations
        home = None
        for node in nodes:
            if node.attr.get("is_home", False):
                home = node
            extenders = node.attr.get("navigation_extenders", None)
            if extenders:
                for ext in extenders:
                    if not ext in exts:
                        exts.append(ext)
                    for extnode in nodes:
                        if extnode.namespace == ext and not extnode.parent_id:# if home has nav extenders but home is not visible
                            if node.attr.get("is_home", False) and not node.visible:
                                extnode.parent_id = None
                                extnode.parent_namespace = None
                                extnode.parent = None
                            else:
                                extnode.parent_id = node.id
                                extnode.parent_namespace = node.namespace
                                extnode.parent = node
                                node.children.append(extnode)
        removed = []
        # find all not assigned nodes
        for menu in menu_pool.menus.items():
            if hasattr(menu[1], 'cms_enabled') and menu[1].cms_enabled and not menu[0] in exts:
                for node in nodes:
                    if node.namespace == menu[0]:
                        removed.append(node)
        if breadcrumb:
        # if breadcrumb and home not in navigation add node
            if breadcrumb and home and not home.visible:
                home.visible = True
                if request.path_info == home.get_absolute_url():
                    home.selected = True
                else:
                    home.selected = False
                    # remove all nodes that are nav_extenders and not assigned
        for node in removed:
            nodes.remove(node)
        return nodes


menu_pool.register_modifier(NavExtender)


class SoftRootCutter(Modifier):
    """
    Ask evildmp/superdmp if you don't understand softroots!
    
    Softroot description from the docs:
    
        A soft root is a page that acts as the root for a menu navigation tree.
    
        Typically, this will be a page that is the root of a significant new
        section on your site.
    
        When the soft root feature is enabled, the navigation menu for any page
        will start at the nearest soft root, rather than at the real root of
        the site’s page hierarchy.
    
        This feature is useful when your site has deep page hierarchies (and
        therefore multiple levels in its navigation trees). In such a case, you
        usually don’t want to present site visitors with deep menus of nested
        items.
    
        For example, you’re on the page -Introduction to Bleeding-?, so the menu
        might look like this:
    
            School of Medicine
                Medical Education
                Departments
                    Department of Lorem Ipsum
                    Department of Donec Imperdiet
                    Department of Cras Eros
                    Department of Mediaeval Surgery
                        Theory
                        Cures
                        Bleeding
                            Introduction to Bleeding <this is the current page>
                            Bleeding - the scientific evidence
                            Cleaning up the mess
                            Cupping
                            Leaches
                            Maggots
                        Techniques
                        Instruments
                    Department of Curabitur a Purus
                    Department of Sed Accumsan
                    Department of Etiam
                Research
                Administration
                Contact us
                Impressum
    
        which is frankly overwhelming.
    
        By making -Department of Mediaeval Surgery-? a soft root, the menu
        becomes much more manageable:
    
            Department of Mediaeval Surgery
                Theory
                Cures
                    Bleeding
                        Introduction to Bleeding <current page>
                        Bleeding - the scientific evidence
                        Cleaning up the mess
                    Cupping
                    Leaches
                    Maggots
                Techniques
                Instruments
    """

    def modify(self, request, nodes, namespace, root_id, post_cut, breadcrumb):
        # only apply this modifier if we're pre-cut (since what we do is cut)
        if post_cut:
            return nodes
        selected = None
        root_nodes = []
        # find the selected node as well as all the root nodes
        for node in nodes:
            if node.selected:
                selected = node
            if not node.parent:
                root_nodes.append(node)

        # if we found a selected ...
        if selected:
            # and the selected is a softroot
            if selected.attr.get("soft_root", False):
                # get it's descendants
                nodes = selected.get_descendants()
                # remove the link to parent
                selected.parent = None
                # make the selected page the root in the menu
                nodes = [selected] + nodes
            else:
                # if it's not a soft root, walk ancestors (upwards!)
                nodes = self.find_ancestors_and_remove_children(selected, nodes)
        return nodes

    def find_and_remove_children(self, node, nodes):
        for child in node.children:
            if child.attr.get("soft_root", False):
                self.remove_children(child, nodes)
        return nodes

    def remove_children(self, node, nodes):
        for child in node.children:
            nodes.remove(child)
            self.remove_children(child, nodes)
        node.children = []

    def find_ancestors_and_remove_children(self, node, nodes):
        """
        Check ancestors of node for soft roots
        """
        if node.parent:
            if node.parent.attr.get("soft_root", False):
                nodes = node.parent.get_descendants()
                node.parent.parent = None
                nodes = [node.parent] + nodes
            else:
                nodes = self.find_ancestors_and_remove_children(node.parent, nodes)
        else:
            for newnode in nodes:
                if newnode != node and not newnode.parent:
                    self.find_and_remove_children(newnode, nodes)
        for child in node.children:
            if child != node:
                self.find_and_remove_children(child, nodes)
        return nodes


menu_pool.register_modifier(SoftRootCutter)<|MERGE_RESOLUTION|>--- conflicted
+++ resolved
@@ -231,13 +231,8 @@
             filters['title_set__language'] = lang
 
         if not use_draft(request):
-<<<<<<< HEAD
             page_queryset = page_queryset.published(lang)
         pages = page_queryset.filter(**filters).order_by("path")
-=======
-            page_queryset = page_queryset.published()
-        pages = page_queryset.filter(**filters).order_by("tree_id", "lft")
->>>>>>> 13b4cff0
         ids = {}
         nodes = []
         first = True
